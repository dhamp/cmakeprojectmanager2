/****************************************************************************
**
** Copyright (C) 2016 The Qt Company Ltd.
** Contact: https://www.qt.io/licensing/
**
** This file is part of Qt Creator.
**
** Commercial License Usage
** Licensees holding valid commercial Qt licenses may use this file in
** accordance with the commercial license agreement provided with the
** Software or, alternatively, in accordance with the terms contained in
** a written agreement between you and The Qt Company. For licensing terms
** and conditions see https://www.qt.io/terms-conditions. For further
** information use the contact form at https://www.qt.io/contact-us.
**
** GNU General Public License Usage
** Alternatively, this file may be used under the terms of the GNU
** General Public License version 3 as published by the Free Software
** Foundation with exceptions as appearing in the file LICENSE.GPL3-EXCEPT
** included in the packaging of this file. Please review the following
** information to ensure the GNU General Public License requirements will
** be met: https://www.gnu.org/licenses/gpl-3.0.html.
**
****************************************************************************/

#pragma once

#include "cmaketoolchaininfo.h"

#include <projectexplorer/namedwidget.h>

#include <utils/progressindicator.h>
#include <utils/fancylineedit.h>

#include <QTimer>

QT_BEGIN_NAMESPACE
class QCheckBox;
class QLabel;
class QPushButton;
class QTreeView;
class QSortFilterProxyModel;
<<<<<<< HEAD
class QGroupBox;
class QRadioButton;
=======
class QMenu;
>>>>>>> 9f38b5c8
QT_END_NAMESPACE

namespace CMakeProjectManager {

class ConfigModel;

namespace Internal {

class CMakeBuildConfiguration;

class CMakeBuildSettingsWidget : public ProjectExplorer::NamedWidget
{
    Q_OBJECT
public:
    CMakeBuildSettingsWidget(CMakeBuildConfiguration *bc);

    void setError(const QString &message);
    void setWarning(const QString &message);

private:
    void updateButtonState();
    void updateAdvancedCheckBox();

    CMakeToolchainInfo currentToolchainInfo() const;
    void toolchainFileSelect();
    void toolchainEdit();
    void toolchainRadio(bool toggled);

    CMakeBuildConfiguration *m_buildConfiguration;
    QTreeView *m_configView;
    ConfigModel *m_configModel;
    QSortFilterProxyModel *m_configFilterModel;
    Utils::ProgressIndicator *m_progressIndicator;
    QPushButton *m_addButton;
    QMenu *m_addButtonMenu;
    QPushButton *m_editButton;
    QPushButton *m_resetButton;
    QCheckBox *m_showAdvancedCheckBox;
    QPushButton *m_reconfigureButton;
    QGroupBox *m_toolchainGroupBox;
    Utils::FancyLineEdit *m_toolchainLineEdit;
    QPushButton *m_toolchainFileSelectPushButton;
    QPushButton *m_toolchainEditPushButton;
    QRadioButton *m_fileToolchainRadioButton;
    QRadioButton *m_inlineToolchainRadioButton;
    QTimer m_showProgressTimer;
    QLabel *m_errorLabel;
    QLabel *m_warningLabel;
    QLabel *m_errorMessageLabel;
<<<<<<< HEAD

    QString m_toolchainInlineCurrent;
=======
    QLabel *m_warningMessageLabel;
>>>>>>> 9f38b5c8
};

} // namespace Internal
} // namespace CMakeProjectManager<|MERGE_RESOLUTION|>--- conflicted
+++ resolved
@@ -40,12 +40,9 @@
 class QPushButton;
 class QTreeView;
 class QSortFilterProxyModel;
-<<<<<<< HEAD
+class QMenu;
 class QGroupBox;
 class QRadioButton;
-=======
-class QMenu;
->>>>>>> 9f38b5c8
 QT_END_NAMESPACE
 
 namespace CMakeProjectManager {
@@ -95,12 +92,9 @@
     QLabel *m_errorLabel;
     QLabel *m_warningLabel;
     QLabel *m_errorMessageLabel;
-<<<<<<< HEAD
+    QLabel *m_warningMessageLabel;
 
     QString m_toolchainInlineCurrent;
-=======
-    QLabel *m_warningMessageLabel;
->>>>>>> 9f38b5c8
 };
 
 } // namespace Internal
