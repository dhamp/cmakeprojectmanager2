/****************************************************************************
**
** Copyright (C) 2016 The Qt Company Ltd.
** Contact: https://www.qt.io/licensing/
**
** This file is part of Qt Creator.
**
** Commercial License Usage
** Licensees holding valid commercial Qt licenses may use this file in
** accordance with the commercial license agreement provided with the
** Software or, alternatively, in accordance with the terms contained in
** a written agreement between you and The Qt Company. For licensing terms
** and conditions see https://www.qt.io/terms-conditions. For further
** information use the contact form at https://www.qt.io/contact-us.
**
** GNU General Public License Usage
** Alternatively, this file may be used under the terms of the GNU
** General Public License version 3 as published by the Free Software
** Foundation with exceptions as appearing in the file LICENSE.GPL3-EXCEPT
** included in the packaging of this file. Please review the following
** information to ensure the GNU General Public License requirements will
** be met: https://www.gnu.org/licenses/gpl-3.0.html.
**
****************************************************************************/

#include "cmakeproject.h"

#include "builddirmanager.h"
#include "cmakebuildstep.h"
#include "cmakekitinformation.h"
#include "cmakeprojectconstants.h"
#include "cmakeprojectnodes.h"
#include "cmakerunconfiguration.h"
//#include "generatorinfo.h"
#include "cmakefile.h"
#include "cmakeprojectmanager.h"
#include "cmaketoolmanager.h"
#include "cmakekitinformation.h"

#include <coreplugin/icore.h>
#include <cpptools/cppmodelmanager.h>
#include <cpptools/projectinfo.h>
#include <cpptools/projectpartbuilder.h>
#include <projectexplorer/buildsteplist.h>
#include <projectexplorer/buildtargetinfo.h>
#include <projectexplorer/deployconfiguration.h>
#include <projectexplorer/deploymentdata.h>
#include <projectexplorer/headerpath.h>
#include <projectexplorer/kitinformation.h>
#include <projectexplorer/kitmanager.h>
#include <projectexplorer/projectexplorerconstants.h>
#include <projectexplorer/target.h>
#include <projectexplorer/toolchain.h>
#include <qtsupport/baseqtversion.h>
#include <qtsupport/customexecutablerunconfiguration.h>
#include <qtsupport/qtkitinformation.h>

#include <cpptools/generatedcodemodelsupport.h>
#include <cpptools/cppmodelmanager.h>
#include <cpptools/projectinfo.h>
#include <cpptools/projectpartbuilder.h>
#include <extensionsystem/pluginmanager.h>
#include <utils/algorithm.h>
#include <utils/qtcassert.h>
#include <utils/stringutils.h>
#include <utils/hostosinfo.h>

#include <utils/mimetypes/mimedatabase.h>

#include <QDir>
#include <QFileSystemWatcher>
#include <QTemporaryDir>

using namespace ProjectExplorer;
using namespace Utils;

namespace CMakeProjectManager {

using namespace Internal;

// QtCreator CMake Generator wishlist:
// Which make targets we need to build to get all executables
// What is the actual compiler executable
// DEFINES

// TODO This code taken from projectnodes.cpp and it marked as HACK. Wait for more clean solution.
static ProjectExplorer::FileType getFileType(const QString &file)
{
    using namespace ProjectExplorer;

    Utils::MimeDatabase mdb;
    const Utils::MimeType mt = mdb.mimeTypeForFile(file);
    if (!mt.isValid())
        return UnknownFileType;

    const QString typeName = mt.name();
    if (typeName == QLatin1String(ProjectExplorer::Constants::CPP_SOURCE_MIMETYPE)
        || typeName == QLatin1String(ProjectExplorer::Constants::C_SOURCE_MIMETYPE))
        return SourceType;
    if (typeName == QLatin1String(ProjectExplorer::Constants::CPP_HEADER_MIMETYPE)
        || typeName == QLatin1String(ProjectExplorer::Constants::C_HEADER_MIMETYPE))
        return HeaderType;
    if (typeName == QLatin1String(ProjectExplorer::Constants::RESOURCE_MIMETYPE))
        return ResourceType;
    if (typeName == QLatin1String(ProjectExplorer::Constants::FORM_MIMETYPE))
        return FormType;
    if (typeName == QLatin1String(ProjectExplorer::Constants::QML_MIMETYPE))
        return QMLType;
    return UnknownFileType;
}

// Make file node by file name
static ProjectExplorer::FileNode* fileToFileNode(const Utils::FileName &fileName)
{
    // TODO
    ProjectExplorer::FileNode *node = 0;
    bool generated = false;
    QString onlyFileName = fileName.fileName();
    if (   (onlyFileName.startsWith(QLatin1String("moc_")) && onlyFileName.endsWith(QLatin1String(".cxx")))
           || (onlyFileName.startsWith(QLatin1String("ui_")) && onlyFileName.endsWith(QLatin1String(".h")))
           || (onlyFileName.startsWith(QLatin1String("qrc_")) && onlyFileName.endsWith(QLatin1String(".cxx"))))
        generated = true;

    if (fileName.endsWith(QLatin1String("CMakeLists.txt")))
        node = new ProjectExplorer::FileNode(fileName, ProjectExplorer::ProjectFileType, false);
    else {
        ProjectExplorer::FileType fileType = getFileType(fileName.fileName());
        node = new ProjectExplorer::FileNode(fileName, fileType, generated);
    }

    return node;
}

bool sortNodesByPath(Node *a, Node *b)
{
    return a->filePath() < b->filePath();
}

/*!
  \class CMakeProject
*/
CMakeProject::CMakeProject(CMakeManager *manager, const FileName &fileName)
{
    setId(Constants::CMAKEPROJECT_ID);
    setProjectManager(manager);
    setDocument(new CMakeFile(fileName));
    setRootProjectNode(new CMakeProjectNode(this, fileName));
    setProjectContext(Core::Context(CMakeProjectManager::Constants::PROJECTCONTEXT));
    setProjectLanguages(Core::Context(ProjectExplorer::Constants::LANG_CXX));

    rootProjectNode()->setDisplayName(fileName.parentDir().fileName());

    connect(this, &CMakeProject::activeTargetChanged, this, &CMakeProject::handleActiveTargetChanged);
}

CMakeProject::~CMakeProject()
{
    setRootProjectNode(nullptr);
    m_codeModelFuture.cancel();
    qDeleteAll(m_extraCompilers);
}



QStringList CMakeProject::getCXXFlagsFor(const CMakeBuildTarget &buildTarget,
                                         QHash<QString, QStringList> &cache)
{
    // check cache:
    auto it = cache.constFind(buildTarget.title);
    if (it != cache.constEnd())
        return *it;

    if (extractCXXFlagsFromMake(buildTarget, cache))
        return cache.value(buildTarget.title);

    if (extractCXXFlagsFromNinja(buildTarget, cache))
        return cache.value(buildTarget.title);

    cache.insert(buildTarget.title, QStringList());
    return QStringList();
}

bool CMakeProject::extractCXXFlagsFromMake(const CMakeBuildTarget &buildTarget,
                                           QHash<QString, QStringList> &cache)
{
    QString makeCommand = QDir::fromNativeSeparators(buildTarget.makeCommand);
    int startIndex = makeCommand.indexOf(QLatin1Char('\"'));
    int endIndex = makeCommand.indexOf(QLatin1Char('\"'), startIndex + 1);
    if (startIndex != -1 && endIndex != -1) {
        startIndex += 1;
        QString makefile = makeCommand.mid(startIndex, endIndex - startIndex);
        int slashIndex = makefile.lastIndexOf(QLatin1Char('/'));
        makefile.truncate(slashIndex);
        makefile.append(QLatin1String("/CMakeFiles/") + buildTarget.title + QLatin1String(".dir/flags.make"));
        QFile file(makefile);
        if (file.exists()) {
            file.open(QIODevice::ReadOnly | QIODevice::Text);
            QTextStream stream(&file);
            while (!stream.atEnd()) {
                QString line = stream.readLine().trimmed();
                if (line.startsWith(QLatin1String("CXX_FLAGS ="))) {
                    // Skip past =
                    cache.insert(buildTarget.title,
                                 line.mid(11).trimmed().split(QLatin1Char(' '),
                                                              QString::SkipEmptyParts));
                    return true;
                }
            }
        }
    }
    return false;
}

bool CMakeProject::extractCXXFlagsFromNinja(const CMakeBuildTarget &buildTarget,
                                            QHash<QString, QStringList> &cache)
{
    Q_UNUSED(buildTarget)
    if (!cache.isEmpty()) // We fill the cache in one go!
        return false;

    // Attempt to find build.ninja file and obtain FLAGS (CXX_FLAGS) from there if no suitable flags.make were
    // found
    // Get "all" target's working directory
    QByteArray ninjaFile;
    QString buildNinjaFile = QDir::fromNativeSeparators(buildTargets().at(0).workingDirectory);
    buildNinjaFile += QLatin1String("/build.ninja");
    QFile buildNinja(buildNinjaFile);
    if (buildNinja.exists()) {
        buildNinja.open(QIODevice::ReadOnly | QIODevice::Text);
        ninjaFile = buildNinja.readAll();
        buildNinja.close();
    }

    if (ninjaFile.isEmpty())
        return false;

    QTextStream stream(ninjaFile);
    bool cxxFound = false;
    const QString targetSignature = QLatin1String("# Object build statements for ");
    QString currentTarget;

    while (!stream.atEnd()) {
        // 1. Look for a block that refers to the current target
        // 2. Look for a build rule which invokes CXX_COMPILER
        // 3. Return the FLAGS definition
        QString line = stream.readLine().trimmed();
        if (line.startsWith(QLatin1Char('#'))) {
            if (line.startsWith(targetSignature)) {
                int pos = line.lastIndexOf(QLatin1Char(' '));
                currentTarget = line.mid(pos + 1);
            }
        } else if (!currentTarget.isEmpty() && line.startsWith(QLatin1String("build"))) {
            cxxFound = line.indexOf(QLatin1String("CXX_COMPILER")) != -1;
        } else if (cxxFound && line.startsWith(QLatin1String("FLAGS ="))) {
            // Skip past =
            cache.insert(currentTarget, line.mid(7).trimmed().split(QLatin1Char(' '), QString::SkipEmptyParts));
        }
    }
    return !cache.isEmpty();
}

namespace {

bool isValidDir(const QFileInfo &fileInfo)
{
    const QString fileName = fileInfo.fileName();
    const QString suffix = fileInfo.suffix();

    if (fileName.startsWith(QLatin1Char('.')))
        return false;

    else if (fileName == QLatin1String("CVS"))
        return false;

    // ### user include/exclude

    return true;
}

void getFileList(const QDir &dir, const QString &projectRoot,
                 QList<ProjectExplorer::FileNode *> &files)
{
    const QFileInfoList fileInfoList = dir.entryInfoList(QDir::Files |
                                                         QDir::Dirs |
                                                         QDir::NoDotAndDotDot |
                                                         QDir::NoSymLinks);

    foreach (const QFileInfo &fileInfo, fileInfoList) {
        QString filePath = fileInfo.absoluteFilePath();

        if (fileInfo.isDir() && isValidDir(fileInfo)) {
            // Recursive call for subdirectory
            getFileList(QDir(fileInfo.absoluteFilePath()), projectRoot, files);
        } else {
            // Skip settings file
            if (!filePath.endsWith(QLatin1String("CMakeLists.txt.user")))
                files.append(fileToFileNode(FileName::fromString(filePath)));
        }
    }
}

} // ::anonymous

void CMakeProject::parseCMakeOutput()
{
    auto cmakeBc = qobject_cast<CMakeBuildConfiguration *>(sender());
    QTC_ASSERT(cmakeBc, return);

    Target *t = activeTarget();
    if (!t || t->activeBuildConfiguration() != cmakeBc)
        return;
<<<<<<< HEAD
=======
    Kit *k = t->kit();

>>>>>>> e8c85799
    BuildDirManager *bdm = cmakeBc->buildDirManager();
    QTC_ASSERT(bdm, return);

    rootProjectNode()->setDisplayName(bdm->projectName());

    auto cmakefiles = bdm->files();
    QList<ProjectExplorer::FileNode *> treefiles;

    // Take file list from file system instead cbp project file
    const QDir        dir(projectDirectory().toString());

    // Step 1: get files
    getFileList(dir, projectDirectory().toString(), treefiles);

    // Step 2: sort lists. It duplicate actions in buildTree()
    Utils::sort(cmakefiles, sortNodesByPath);
    Utils::sort(treefiles,  sortNodesByPath);

    // Step 3: get only added files
    QList<ProjectExplorer::FileNode *> added;
    QList<ProjectExplorer::FileNode *> deleted;
    ProjectExplorer::compareSortedLists(cmakefiles, treefiles, deleted, added, sortNodesByPath);
    qDeleteAll(ProjectExplorer::subtractSortedList(treefiles, added, sortNodesByPath));

    // Step 4: now add new files to the cmakefiles. Note: using cmakefiles as a base is a good idea!
    cmakefiles.append(added);

    buildTree(static_cast<CMakeProjectNode *>(rootProjectNode()), cmakefiles);
    bdm->clearFiles(); // Some of the FileNodes in files() were deleted!

    updateApplicationAndDeploymentTargets();
    updateTargetRunConfigurations(t);

    createGeneratedCodeModelSupport();

    ToolChain *tc = ProjectExplorer::ToolChainKitInformation::toolChain(k);
    if (!tc) {
        emit fileListChanged();
        return;
    }

    CppTools::CppModelManager *modelmanager = CppTools::CppModelManager::instance();
    CppTools::ProjectInfo pinfo(this);
    CppTools::ProjectPartBuilder ppBuilder(pinfo);

    CppTools::ProjectPart::QtVersion activeQtVersion = CppTools::ProjectPart::NoQt;
    if (QtSupport::BaseQtVersion *qtVersion = QtSupport::QtKitInformation::qtVersion(k)) {
        if (qtVersion->qtVersion() < QtSupport::QtVersionNumber(5,0,0))
            activeQtVersion = CppTools::ProjectPart::Qt4;
        else
            activeQtVersion = CppTools::ProjectPart::Qt5;
    }

    ppBuilder.setQtVersion(activeQtVersion);

    QHash<QString, QStringList> targetDataCache;
    foreach (const CMakeBuildTarget &cbt, buildTargets()) {
        // This explicitly adds -I. to the include paths
        QStringList includePaths = cbt.includeFiles;
        includePaths += projectDirectory().toString();
    //allIncludePaths.append(paths); // This want a lot of memory
        ppBuilder.setIncludePaths(includePaths);
        QStringList cxxflags = getCXXFlagsFor(cbt, targetDataCache);
        ppBuilder.setCFlags(cxxflags);
        ppBuilder.setCxxFlags(cxxflags);
        ppBuilder.setDefines(cbt.defines);
        ppBuilder.setDisplayName(cbt.title);

        const QList<Core::Id> languages = ppBuilder.createProjectPartsForFiles(cbt.files);
        foreach (Core::Id language, languages)
            setProjectLanguage(language, true);
    }

    m_codeModelFuture.cancel();
    pinfo.finish();
    m_codeModelFuture = modelmanager->updateProjectInfo(pinfo);

    emit displayNameChanged();
    emit fileListChanged();

    emit cmakeBc->emitBuildTypeChanged();
}

bool CMakeProject::needsConfiguration() const
{
    return targets().isEmpty();
}

bool CMakeProject::requiresTargetPanel() const
{
    return !targets().isEmpty();
}

bool CMakeProject::knowsAllBuildExecutables() const
{
    return false;
}

bool CMakeProject::supportsKit(Kit *k, QString *errorMessage) const
{
    if (!CMakeKitInformation::cmakeTool(k)) {
        if (errorMessage)
            *errorMessage = tr("No cmake tool set.");
        return false;
    }
    return true;
}

void CMakeProject::runCMake()
{
    CMakeBuildConfiguration *bc = nullptr;
    if (activeTarget())
        bc = qobject_cast<CMakeBuildConfiguration *>(activeTarget()->activeBuildConfiguration());

    if (!bc)
        return;

    BuildDirManager *bdm = bc->buildDirManager();
    if (bdm && !bdm->isParsing())
        bdm->forceReparse();


}

QList<CMakeBuildTarget> CMakeProject::buildTargets() const
{
    BuildDirManager *bdm = nullptr;
    if (activeTarget() && activeTarget()->activeBuildConfiguration())
        bdm = static_cast<CMakeBuildConfiguration *>(activeTarget()->activeBuildConfiguration())->buildDirManager();
    if (!bdm)
        return QList<CMakeBuildTarget>();
    return bdm->buildTargets();
}

QStringList CMakeProject::buildTargetTitles(bool runnable) const
{
    const QList<CMakeBuildTarget> targets
            = runnable ? Utils::filtered(buildTargets(),
                                         [](const CMakeBuildTarget &ct) {
                                             return !ct.executable.isEmpty() && ct.targetType == ExecutableType;
                                         })
                       : buildTargets();
    return Utils::transform(targets, [](const CMakeBuildTarget &ct) { return ct.title; });
}

bool CMakeProject::hasBuildTarget(const QString &title) const
{
    return Utils::anyOf(buildTargets(), [title](const CMakeBuildTarget &ct) { return ct.title == title; });
}

void CMakeProject::gatherFileNodes(ProjectExplorer::FolderNode *parent, QList<ProjectExplorer::FileNode *> &list) const
{
    foreach (ProjectExplorer::FolderNode *folder, parent->subFolderNodes())
        gatherFileNodes(folder, list);
    foreach (ProjectExplorer::FileNode *file, parent->fileNodes())
        list.append(file);
}

void CMakeProject::buildTree(CMakeProjectNode *rootNode, QList<ProjectExplorer::FileNode *> newList)
{
    // Gather old list
    QList<ProjectExplorer::FileNode *> oldList;
    gatherFileNodes(rootNode, oldList);
    Utils::sort(oldList, sortNodesByPath);
    Utils::sort(newList, sortNodesByPath);

    QList<ProjectExplorer::FileNode *> added;
    QList<ProjectExplorer::FileNode *> deleted;

    ProjectExplorer::compareSortedLists(oldList, newList, deleted, added, sortNodesByPath);

    qDeleteAll(ProjectExplorer::subtractSortedList(newList, added, sortNodesByPath));

    // add added nodes
    foreach (ProjectExplorer::FileNode *fn, added) {
        // Get relative path to rootNode
        QString parentDir = fn->filePath().toFileInfo().absolutePath();
        ProjectExplorer::FolderNode *folder = findOrCreateFolder(rootNode, parentDir);
        folder->addFileNodes(QList<ProjectExplorer::FileNode *>()<< fn);
    }

    // remove old file nodes and check whether folder nodes can be removed
    foreach (ProjectExplorer::FileNode *fn, deleted) {
        ProjectExplorer::FolderNode *parent = fn->parentFolderNode();
        parent->removeFileNodes(QList<ProjectExplorer::FileNode *>() << fn);
        // Check for empty parent
        while (parent->subFolderNodes().isEmpty() && parent->fileNodes().isEmpty()) {
            ProjectExplorer::FolderNode *grandparent = parent->parentFolderNode();
            grandparent->removeFolderNodes(QList<ProjectExplorer::FolderNode *>() << parent);
            parent = grandparent;
            if (parent == rootNode)
                break;
        }
    }
}

ProjectExplorer::FolderNode *CMakeProject::findOrCreateFolder(CMakeProjectNode *rootNode, QString directory)
{
    FileName path = rootNode->filePath().parentDir();
    QDir rootParentDir(path.toString());
    QString relativePath = rootParentDir.relativeFilePath(directory);
    if (relativePath == QLatin1String("."))
        relativePath.clear();
    QStringList parts = relativePath.split(QLatin1Char('/'), QString::SkipEmptyParts);
    ProjectExplorer::FolderNode *parent = rootNode;
    foreach (const QString &part, parts) {
        path.appendPath(part);
        // Find folder in subFolders
        bool found = false;
        foreach (ProjectExplorer::FolderNode *folder, parent->subFolderNodes()) {
            if (folder->filePath() == path) {
                // yeah found something :)
                parent = folder;
                found = true;
                break;
            }
        }
        if (!found) {
            // No FolderNode yet, so create it
            auto tmp = new ProjectExplorer::FolderNode(path);
            tmp->setDisplayName(part);
            parent->addFolderNodes(QList<ProjectExplorer::FolderNode *>() << tmp);
            parent = tmp;
        }
    }
    return parent;
}

QString CMakeProject::displayName() const
{
    return rootProjectNode()->displayName();
}

QStringList CMakeProject::files(FilesMode fileMode) const
{
    QList<FileNode *> nodes;
    gatherFileNodes(rootProjectNode(), nodes);
    nodes = Utils::filtered(nodes, [fileMode](const FileNode *fn) {
        const bool isGenerated = fn->isGenerated();
        switch (fileMode)
        {
        case ProjectExplorer::Project::SourceFiles:
            return !isGenerated;
        case ProjectExplorer::Project::GeneratedFiles:
            return isGenerated;
        case ProjectExplorer::Project::AllFiles:
        default:
            return true;
        }
    });
    return Utils::transform(nodes, [fileMode](const FileNode* fn) { return fn->filePath().toString(); });
}

Project::RestoreResult CMakeProject::fromMap(const QVariantMap &map, QString *errorMessage)
{
    RestoreResult result = Project::fromMap(map, errorMessage);
    if (result != RestoreResult::Ok)
        return result;
    return RestoreResult::Ok;
}

bool CMakeProject::setupTarget(Target *t)
{
    t->updateDefaultBuildConfigurations();
    if (t->buildConfigurations().isEmpty())
        return false;
    t->updateDefaultDeployConfigurations();

    return true;
}

void CMakeProject::handleActiveTargetChanged()
{
    if (m_connectedTarget) {
        disconnect(m_connectedTarget, &Target::activeBuildConfigurationChanged,
                   this, &CMakeProject::handleActiveBuildConfigurationChanged);
        disconnect(m_connectedTarget, &Target::kitChanged,
                   this, &CMakeProject::handleActiveBuildConfigurationChanged);
    }

    m_connectedTarget = activeTarget();

    if (m_connectedTarget) {
        connect(m_connectedTarget, &Target::activeBuildConfigurationChanged,
                this, &CMakeProject::handleActiveBuildConfigurationChanged);
        connect(m_connectedTarget, &Target::kitChanged,
                this, &CMakeProject::handleActiveBuildConfigurationChanged);
    }

    handleActiveBuildConfigurationChanged();
}

void CMakeProject::handleActiveBuildConfigurationChanged()
{
    if (!activeTarget() || !activeTarget()->activeBuildConfiguration())
        return;
    auto activeBc = qobject_cast<CMakeBuildConfiguration *>(activeTarget()->activeBuildConfiguration());

    foreach (Target *t, targets()) {
        foreach (BuildConfiguration *bc, t->buildConfigurations()) {
            auto i = qobject_cast<CMakeBuildConfiguration *>(bc);
            QTC_ASSERT(i, continue);
            if (i == activeBc)
                i->maybeForceReparse();
            else
                i->resetData();
        }
    }
}

void CMakeProject::handleParsingStarted()
{
    if (activeTarget() && activeTarget()->activeBuildConfiguration() == sender())
        emit parsingStarted();
}

CMakeBuildTarget CMakeProject::buildTargetForTitle(const QString &title)
{
    foreach (const CMakeBuildTarget &ct, buildTargets())
        if (ct.title == title)
            return ct;
    return CMakeBuildTarget();
}

QStringList CMakeProject::filesGeneratedFrom(const QString &sourceFile) const
{
    if (!activeTarget())
        return QStringList();
    QFileInfo fi(sourceFile);
    FileName project = projectDirectory();
    FileName baseDirectory = FileName::fromString(fi.absolutePath());

    while (baseDirectory.isChildOf(project)) {
        FileName cmakeListsTxt = baseDirectory;
        cmakeListsTxt.appendPath(QLatin1String("CMakeLists.txt"));
        if (cmakeListsTxt.exists())
            break;
        QDir dir(baseDirectory.toString());
        dir.cdUp();
        baseDirectory = FileName::fromString(dir.absolutePath());
    }

    QDir srcDirRoot = QDir(project.toString());
    QString relativePath = srcDirRoot.relativeFilePath(baseDirectory.toString());
    QDir buildDir = QDir(activeTarget()->activeBuildConfiguration()->buildDirectory().toString());
    QString generatedFilePath = buildDir.absoluteFilePath(relativePath);

    if (fi.suffix() == QLatin1String("ui")) {
        generatedFilePath += QLatin1String("/ui_");
        generatedFilePath += fi.completeBaseName();
        generatedFilePath += QLatin1String(".h");
        return QStringList(QDir::cleanPath(generatedFilePath));
    } else if (fi.suffix() == QLatin1String("scxml")) {
        generatedFilePath += QLatin1String("/");
        generatedFilePath += QDir::cleanPath(fi.completeBaseName());
        return QStringList({generatedFilePath + QLatin1String(".h"),
                            generatedFilePath + QLatin1String(".cpp")});
    } else {
        // TODO: Other types will be added when adapters for their compilers become available.
        return QStringList();
    }
}

void CMakeProject::updateTargetRunConfigurations(Target *t)
{
    // *Update* existing runconfigurations (no need to update new ones!):
    QHash<QString, const CMakeBuildTarget *> buildTargetHash;
    const QList<CMakeBuildTarget> buildTargetList = buildTargets();
    foreach (const CMakeBuildTarget &bt, buildTargetList) {
        if (bt.targetType != ExecutableType || bt.executable.isEmpty())
            continue;

        buildTargetHash.insert(bt.title, &bt);
    }

    foreach (RunConfiguration *rc, t->runConfigurations()) {
        auto cmakeRc = qobject_cast<CMakeRunConfiguration *>(rc);
        if (!cmakeRc)
            continue;

        auto btIt = buildTargetHash.constFind(cmakeRc->title());
        cmakeRc->setEnabled(btIt != buildTargetHash.constEnd());
        if (btIt != buildTargetHash.constEnd()) {
            cmakeRc->setExecutable(btIt.value()->executable);
            cmakeRc->setBaseWorkingDirectory(btIt.value()->workingDirectory);
        }
    }

    // create new and remove obsolete RCs using the factories
    t->updateDefaultRunConfigurations();
}

void CMakeProject::updateApplicationAndDeploymentTargets()
{
    Target *t = activeTarget();
    if (!t)
        return;

    QFile deploymentFile;
    QTextStream deploymentStream;
    QString deploymentPrefix;

    QDir sourceDir(t->project()->projectDirectory().toString());
    QDir buildDir(t->activeBuildConfiguration()->buildDirectory().toString());

    deploymentFile.setFileName(sourceDir.filePath(QLatin1String("QtCreatorDeployment.txt")));
    // If we don't have a global QtCreatorDeployment.txt check for one created by the active build configuration
    if (!deploymentFile.exists())
        deploymentFile.setFileName(buildDir.filePath(QLatin1String("QtCreatorDeployment.txt")));
    if (deploymentFile.open(QFile::ReadOnly | QFile::Text)) {
        deploymentStream.setDevice(&deploymentFile);
        deploymentPrefix = deploymentStream.readLine();
        if (!deploymentPrefix.endsWith(QLatin1Char('/')))
            deploymentPrefix.append(QLatin1Char('/'));
    }

    BuildTargetInfoList appTargetList;
    DeploymentData deploymentData;

    foreach (const CMakeBuildTarget &ct, buildTargets()) {
        if (ct.executable.isEmpty())
            continue;

        if (ct.targetType == ExecutableType || ct.targetType == DynamicLibraryType)
            deploymentData.addFile(ct.executable, deploymentPrefix + buildDir.relativeFilePath(QFileInfo(ct.executable).dir().path()), DeployableFile::TypeExecutable);
        if (ct.targetType == ExecutableType) {
            // TODO: Put a path to corresponding .cbp file into projectFilePath?
            appTargetList.list << BuildTargetInfo(ct.title,
                                                  FileName::fromString(ct.executable),
                                                  FileName::fromString(ct.executable));
        }
    }

    QString absoluteSourcePath = sourceDir.absolutePath();
    if (!absoluteSourcePath.endsWith(QLatin1Char('/')))
        absoluteSourcePath.append(QLatin1Char('/'));
    if (deploymentStream.device()) {
        while (!deploymentStream.atEnd()) {
            QString line = deploymentStream.readLine();
            if (!line.contains(QLatin1Char(':')))
                continue;
            QStringList file = line.split(QLatin1Char(':'));
            deploymentData.addFile(absoluteSourcePath + file.at(0), deploymentPrefix + file.at(1));
        }
    }

    t->setApplicationTargets(appTargetList);
    t->setDeploymentData(deploymentData);
}

void CMakeProject::createGeneratedCodeModelSupport()
{
    qDeleteAll(m_extraCompilers);
    m_extraCompilers.clear();
    QList<ProjectExplorer::ExtraCompilerFactory *> factories =
            ProjectExplorer::ExtraCompilerFactory::extraCompilerFactories();

    // Find all files generated by any of the extra compilers, in a rather crude way.
    foreach (const QString &file, files(SourceFiles)) {
        foreach (ProjectExplorer::ExtraCompilerFactory *factory, factories) {
            if (file.endsWith(QLatin1Char('.') + factory->sourceTag())) {
                QStringList generated = filesGeneratedFrom(file);
                if (!generated.isEmpty()) {
                    const FileNameList fileNames = Utils::transform(generated,
                                                                    [](const QString &s) {
                        return FileName::fromString(s);
                    });
                    m_extraCompilers.append(factory->create(this, FileName::fromString(file),
                                                            fileNames));
                }
            }
        }
    }

    CppTools::GeneratedCodeModelSupport::update(m_extraCompilers);
}



void CMakeBuildTarget::clear()
{
    executable.clear();
    makeCommand.clear();
    makeCleanCommand.clear();
    workingDirectory.clear();
    sourceDirectory.clear();
    title.clear();
    targetType = ExecutableType;
    includeFiles.clear();
    compilerOptions.clear();
    defines.clear();
}

bool CMakeProject::addFiles(const QStringList &filePaths)
{
    Q_UNUSED(filePaths);
    // If globbing is used, watched does not know about new files, so force rebuilding
    runCMake();
    return true;
}

bool CMakeProject::eraseFiles(const QStringList &filePaths)
{
    Q_UNUSED(filePaths);
    // FIXME force only when really needed
    runCMake();
    return true;
}

bool CMakeProject::renameFile(const QString &filePath, const QString &newFilePath)
{
    Q_UNUSED(filePath);
    Q_UNUSED(newFilePath);
    // FIXME force only when really needed
    runCMake();
    return true;
}

} // namespace CMakeProjectManager<|MERGE_RESOLUTION|>--- conflicted
+++ resolved
@@ -309,11 +309,9 @@
     Target *t = activeTarget();
     if (!t || t->activeBuildConfiguration() != cmakeBc)
         return;
-<<<<<<< HEAD
-=======
+
     Kit *k = t->kit();
 
->>>>>>> e8c85799
     BuildDirManager *bdm = cmakeBc->buildDirManager();
     QTC_ASSERT(bdm, return);
 
