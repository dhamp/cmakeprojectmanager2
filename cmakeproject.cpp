--- conflicted
+++ resolved
@@ -467,12 +467,8 @@
     if (bdm && !bdm->isParsing()) {
         bdm->checkConfiguration();
         bdm->forceReparse();
-<<<<<<< HEAD
-
-
-=======
-    }
->>>>>>> 9f38b5c8
+    }
+
 }
 
 QList<CMakeBuildTarget> CMakeProject::buildTargets() const
