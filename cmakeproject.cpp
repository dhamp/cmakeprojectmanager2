/****************************************************************************
**
** Copyright (C) 2016 The Qt Company Ltd.
** Contact: https://www.qt.io/licensing/
**
** This file is part of Qt Creator.
**
** Commercial License Usage
** Licensees holding valid commercial Qt licenses may use this file in
** accordance with the commercial license agreement provided with the
** Software or, alternatively, in accordance with the terms contained in
** a written agreement between you and The Qt Company. For licensing terms
** and conditions see https://www.qt.io/terms-conditions. For further
** information use the contact form at https://www.qt.io/contact-us.
**
** GNU General Public License Usage
** Alternatively, this file may be used under the terms of the GNU
** General Public License version 3 as published by the Free Software
** Foundation with exceptions as appearing in the file LICENSE.GPL3-EXCEPT
** included in the packaging of this file. Please review the following
** information to ensure the GNU General Public License requirements will
** be met: https://www.gnu.org/licenses/gpl-3.0.html.
**
****************************************************************************/

#include "cmakeproject.h"

#include "builddirmanager.h"
#include "cmakebuildconfiguration.h"
#include "cmakebuildstep.h"
#include "cmakekitinformation.h"
#include "cmakeprojectconstants.h"
#include "cmakeprojectnodes.h"
#include "cmakerunconfiguration.h"
//#include "generatorinfo.h"
#include "cmakefile.h"
#include "cmakeprojectmanager.h"
#include "cmaketoolmanager.h"
#include "cmakekitinformation.h"

#include <coreplugin/icore.h>
#include <cpptools/cppmodelmanager.h>
#include <cpptools/projectinfo.h>
#include <cpptools/projectpartbuilder.h>
#include <projectexplorer/buildsteplist.h>
#include <projectexplorer/buildtargetinfo.h>
#include <projectexplorer/deployconfiguration.h>
#include <projectexplorer/deploymentdata.h>
#include <projectexplorer/headerpath.h>
#include <projectexplorer/kitinformation.h>
#include <projectexplorer/kitmanager.h>
#include <projectexplorer/projectexplorerconstants.h>
#include <projectexplorer/target.h>
#include <projectexplorer/toolchain.h>
#include <qtsupport/baseqtversion.h>
#include <qtsupport/customexecutablerunconfiguration.h>
#include <qtsupport/qtkitinformation.h>

#include <cpptools/generatedcodemodelsupport.h>
#include <cpptools/cppmodelmanager.h>
#include <cpptools/projectinfo.h>
#include <cpptools/projectpartbuilder.h>
#include <extensionsystem/pluginmanager.h>
#include <utils/algorithm.h>
#include <utils/qtcassert.h>
#include <utils/stringutils.h>
#include <utils/hostosinfo.h>

#include <utils/mimetypes/mimedatabase.h>

#include <QDir>
#include <QFileSystemWatcher>
#include <QTemporaryDir>

using namespace ProjectExplorer;
using namespace Utils;

namespace CMakeProjectManager {

using namespace Internal;

// QtCreator CMake Generator wishlist:
// Which make targets we need to build to get all executables
// What is the actual compiler executable
// DEFINES

<<<<<<< HEAD
// Open Questions
// Who sets up the environment for cl.exe ? INCLUDEPATH and so on

// TODO This code taken from projectnodes.cpp and it marked as HACK. Wait for more clean solution.
static ProjectExplorer::FileType getFileType(const QString &file)
{
    using namespace ProjectExplorer;

    Utils::MimeDatabase mdb;
    const Utils::MimeType mt = mdb.mimeTypeForFile(file);
    if (!mt.isValid())
        return UnknownFileType;

    const QString typeName = mt.name();
    if (typeName == QLatin1String(ProjectExplorer::Constants::CPP_SOURCE_MIMETYPE)
        || typeName == QLatin1String(ProjectExplorer::Constants::C_SOURCE_MIMETYPE))
        return SourceType;
    if (typeName == QLatin1String(ProjectExplorer::Constants::CPP_HEADER_MIMETYPE)
        || typeName == QLatin1String(ProjectExplorer::Constants::C_HEADER_MIMETYPE))
        return HeaderType;
    if (typeName == QLatin1String(ProjectExplorer::Constants::RESOURCE_MIMETYPE))
        return ResourceType;
    if (typeName == QLatin1String(ProjectExplorer::Constants::FORM_MIMETYPE))
        return FormType;
    if (typeName == QLatin1String(ProjectExplorer::Constants::QML_MIMETYPE))
        return QMLType;
    return UnknownFileType;
}

// Make file node by file name
static ProjectExplorer::FileNode* fileToFileNode(const Utils::FileName &fileName)
{
    // TODO
    ProjectExplorer::FileNode *node = 0;
    bool generated = false;
    QString onlyFileName = fileName.fileName();
    if (   (onlyFileName.startsWith(QLatin1String("moc_")) && onlyFileName.endsWith(QLatin1String(".cxx")))
           || (onlyFileName.startsWith(QLatin1String("ui_")) && onlyFileName.endsWith(QLatin1String(".h")))
           || (onlyFileName.startsWith(QLatin1String("qrc_")) && onlyFileName.endsWith(QLatin1String(".cxx"))))
        generated = true;

    if (fileName.endsWith(QLatin1String("CMakeLists.txt")))
        node = new ProjectExplorer::FileNode(fileName, ProjectExplorer::ProjectFileType, false);
    else {
        ProjectExplorer::FileType fileType = getFileType(fileName.fileName());
        node = new ProjectExplorer::FileNode(fileName, fileType, generated);
    }

    return node;
}

bool sortNodesByPath(Node *a, Node *b)
{
    return a->filePath() < b->filePath();
}

=======
>>>>>>> befa6128
/*!
  \class CMakeProject
*/
CMakeProject::CMakeProject(CMakeManager *manager, const FileName &fileName)
{
    setId(Constants::CMAKEPROJECT_ID);
    setProjectManager(manager);
    setDocument(new CMakeFile(fileName));
    setRootProjectNode(new CMakeProjectNode(this, fileName));
    setProjectContext(Core::Context(CMakeProjectManager::Constants::PROJECTCONTEXT));
    setProjectLanguages(Core::Context(ProjectExplorer::Constants::LANG_CXX));

    rootProjectNode()->setDisplayName(fileName.parentDir().fileName());
}

CMakeProject::~CMakeProject()
{
    setRootProjectNode(nullptr);
    m_codeModelFuture.cancel();
    qDeleteAll(m_extraCompilers);
}

<<<<<<< HEAD
void CMakeProject::changeActiveBuildConfiguration(ProjectExplorer::BuildConfiguration *bc)
{
    if (m_buildDirManager) {
        m_buildDirManager->disconnect();
        m_buildDirManager->deleteLater();
    }
    m_buildDirManager = nullptr;

    Kit *k = nullptr;
    CMakeConfig config;
    CMakeToolchainInfo toolchain;
    Utils::FileName buildDir;

    CMakeBuildConfiguration *cmakebc = qobject_cast<CMakeBuildConfiguration *>(bc);
    if (!cmakebc) {
        k = KitManager::defaultKit();
        config = CMakeConfigurationKitInformation::configuration(k);
    } else {
        k = cmakebc->target()->kit();
        config = cmakebc->cmakeConfiguration();
        toolchain = cmakebc->cmakeToolchainInfo();
        buildDir = cmakebc->buildDirectory();
    }
    if (k) {
        m_buildDirManager = new Internal::BuildDirManager(projectDirectory(), k, config, toolchain,
                                                          cmakebc->environment(), buildDir);
        connect(m_buildDirManager, &BuildDirManager::parsingStarted,
                this, &CMakeProject::parsingStarted);
        connect(m_buildDirManager, &BuildDirManager::dataAvailable,
                this, &CMakeProject::parseCMakeOutput);
        connect(m_buildDirManager, &BuildDirManager::errorOccured,
                cmakebc, &CMakeBuildConfiguration::setError);
    }
}

void CMakeProject::activeTargetHasChanged(Target *target)
{
    if (m_activeTarget) {
        disconnect(m_activeTarget, &Target::activeBuildConfigurationChanged,
                   this, &CMakeProject::changeActiveBuildConfiguration);
    }

    m_activeTarget = target;

    if (!m_activeTarget)
        return;

    connect(m_activeTarget, &Target::activeBuildConfigurationChanged,
            this, &CMakeProject::changeActiveBuildConfiguration);
    changeActiveBuildConfiguration(m_activeTarget->activeBuildConfiguration());
}

void CMakeProject::changeBuildDirectory(CMakeBuildConfiguration *bc, const QString &newBuildDirectory)
{
    bc->setBuildDirectory(FileName::fromString(newBuildDirectory));
    if (activeTarget() && activeTarget()->activeBuildConfiguration() == bc)
        changeActiveBuildConfiguration(bc);
}

void CMakeProject::handleKitChanges()
{
    const Target *t = qobject_cast<Target *>(sender());
    if (t && t != activeTarget())
        return;
    changeActiveBuildConfiguration(t->activeBuildConfiguration()); // force proper refresh
}

=======
>>>>>>> befa6128
QStringList CMakeProject::getCXXFlagsFor(const CMakeBuildTarget &buildTarget,
                                         QHash<QString, QStringList> &cache)
{
    // check cache:
    auto it = cache.constFind(buildTarget.title);
    if (it != cache.constEnd())
        return *it;

    if (extractCXXFlagsFromMake(buildTarget, cache))
        return cache.value(buildTarget.title);

    if (extractCXXFlagsFromNinja(buildTarget, cache))
        return cache.value(buildTarget.title);

    cache.insert(buildTarget.title, QStringList());
    return QStringList();
}

bool CMakeProject::extractCXXFlagsFromMake(const CMakeBuildTarget &buildTarget,
                                           QHash<QString, QStringList> &cache)
{
    QString makeCommand = QDir::fromNativeSeparators(buildTarget.makeCommand);
    int startIndex = makeCommand.indexOf(QLatin1Char('\"'));
    int endIndex = makeCommand.indexOf(QLatin1Char('\"'), startIndex + 1);
    if (startIndex != -1 && endIndex != -1) {
        startIndex += 1;
        QString makefile = makeCommand.mid(startIndex, endIndex - startIndex);
        int slashIndex = makefile.lastIndexOf(QLatin1Char('/'));
        makefile.truncate(slashIndex);
        makefile.append(QLatin1String("/CMakeFiles/") + buildTarget.title + QLatin1String(".dir/flags.make"));
        QFile file(makefile);
        if (file.exists()) {
            file.open(QIODevice::ReadOnly | QIODevice::Text);
            QTextStream stream(&file);
            while (!stream.atEnd()) {
                QString line = stream.readLine().trimmed();
                if (line.startsWith(QLatin1String("CXX_FLAGS ="))) {
                    // Skip past =
                    cache.insert(buildTarget.title,
                                 line.mid(11).trimmed().split(QLatin1Char(' '),
                                                              QString::SkipEmptyParts));
                    return true;
                }
            }
        }
    }
    return false;
}

bool CMakeProject::extractCXXFlagsFromNinja(const CMakeBuildTarget &buildTarget,
                                            QHash<QString, QStringList> &cache)
{
    Q_UNUSED(buildTarget)
    if (!cache.isEmpty()) // We fill the cache in one go!
        return false;

    // Attempt to find build.ninja file and obtain FLAGS (CXX_FLAGS) from there if no suitable flags.make were
    // found
    // Get "all" target's working directory
    QByteArray ninjaFile;
    QString buildNinjaFile = QDir::fromNativeSeparators(buildTargets().at(0).workingDirectory);
    buildNinjaFile += QLatin1String("/build.ninja");
    QFile buildNinja(buildNinjaFile);
    if (buildNinja.exists()) {
        buildNinja.open(QIODevice::ReadOnly | QIODevice::Text);
        ninjaFile = buildNinja.readAll();
        buildNinja.close();
    }

    if (ninjaFile.isEmpty())
        return false;

    QTextStream stream(ninjaFile);
    bool cxxFound = false;
    const QString targetSignature = QLatin1String("# Object build statements for ");
    QString currentTarget;

    while (!stream.atEnd()) {
        // 1. Look for a block that refers to the current target
        // 2. Look for a build rule which invokes CXX_COMPILER
        // 3. Return the FLAGS definition
        QString line = stream.readLine().trimmed();
        if (line.startsWith(QLatin1Char('#'))) {
            if (line.startsWith(targetSignature)) {
                int pos = line.lastIndexOf(QLatin1Char(' '));
                currentTarget = line.mid(pos + 1);
            }
        } else if (!currentTarget.isEmpty() && line.startsWith(QLatin1String("build"))) {
            cxxFound = line.indexOf(QLatin1String("CXX_COMPILER")) != -1;
        } else if (cxxFound && line.startsWith(QLatin1String("FLAGS ="))) {
            // Skip past =
            cache.insert(currentTarget, line.mid(7).trimmed().split(QLatin1Char(' '), QString::SkipEmptyParts));
        }
    }
    return !cache.isEmpty();
}

namespace {

bool isValidDir(const QFileInfo &fileInfo)
{
    const QString fileName = fileInfo.fileName();
    const QString suffix = fileInfo.suffix();

    if (fileName.startsWith(QLatin1Char('.')))
        return false;

    else if (fileName == QLatin1String("CVS"))
        return false;

    // ### user include/exclude

    return true;
}

void getFileList(const QDir &dir, const QString &projectRoot,
                 QList<ProjectExplorer::FileNode *> &files)
{
    const QFileInfoList fileInfoList = dir.entryInfoList(QDir::Files |
                                                         QDir::Dirs |
                                                         QDir::NoDotAndDotDot |
                                                         QDir::NoSymLinks);

    foreach (const QFileInfo &fileInfo, fileInfoList) {
        QString filePath = fileInfo.absoluteFilePath();

        if (fileInfo.isDir() && isValidDir(fileInfo)) {
            // Recursive call for subdirectory
            getFileList(QDir(fileInfo.absoluteFilePath()), projectRoot, files);
        } else {
            // Skip settings file
            if (!filePath.endsWith(QLatin1String("CMakeLists.txt.user")))
                files.append(fileToFileNode(FileName::fromString(filePath)));
        }
    }
}

} // ::anonymous

void CMakeProject::parseCMakeOutput()
{
<<<<<<< HEAD
    QTC_ASSERT(m_buildDirManager, return);
    QTC_ASSERT(activeTarget() && activeTarget()->activeBuildConfiguration(), return);
    auto activeBC = static_cast<CMakeBuildConfiguration *>(activeTarget()->activeBuildConfiguration());


    rootProjectNode()->setDisplayName(m_buildDirManager->projectName());

    auto cmakefiles = m_buildDirManager->files();
    QList<ProjectExplorer::FileNode *> treefiles;

    // Take file list from file system instead cbp project file
    const QDir        dir(projectDirectory().toString());

    // Step 1: get files
    getFileList(dir, projectDirectory().toString(), treefiles);

    // Step 2: sort lists. It duplicate actions in buildTree()
    Utils::sort(cmakefiles, sortNodesByPath);
    Utils::sort(treefiles,  sortNodesByPath);

    // Step 3: get only added files
    QList<ProjectExplorer::FileNode *> added;
    QList<ProjectExplorer::FileNode *> deleted;
    ProjectExplorer::compareSortedLists(cmakefiles, treefiles, deleted, added, sortNodesByPath);
    qDeleteAll(ProjectExplorer::subtractSortedList(treefiles, added, sortNodesByPath));

    // Step 4: now add new files to the cmakefiles. Note: using cmakefiles as a base is a good idea!
    cmakefiles.append(added);

    buildTree(static_cast<CMakeProjectNode *>(rootProjectNode()), cmakefiles);
    m_buildDirManager->clearFiles(); // Some of the FileNodes in files() were deleted!
=======
    auto cmakeBc = qobject_cast<CMakeBuildConfiguration *>(sender());
    QTC_ASSERT(cmakeBc, return);
    if (!activeTarget() || activeTarget()->activeBuildConfiguration() != cmakeBc)
        return;

    BuildDirManager *bdm = cmakeBc->buildDirManager();
    QTC_ASSERT(bdm, return);

    rootProjectNode()->setDisplayName(bdm->projectName());

    buildTree(static_cast<CMakeProjectNode *>(rootProjectNode()), bdm->files());
    bdm->clearFiles(); // Some of the FileNodes in files() were deleted!
>>>>>>> befa6128

    updateApplicationAndDeploymentTargets();

    createGeneratedCodeModelSupport();

    ToolChain *tc = ProjectExplorer::ToolChainKitInformation::toolChain(cmakeBc->target()->kit());
    if (!tc) {
        emit fileListChanged();
        return;
    }

    CppTools::CppModelManager *modelmanager = CppTools::CppModelManager::instance();
    CppTools::ProjectInfo pinfo(this);
    CppTools::ProjectPartBuilder ppBuilder(pinfo);

    CppTools::ProjectPart::QtVersion activeQtVersion = CppTools::ProjectPart::NoQt;
    if (QtSupport::BaseQtVersion *qtVersion = QtSupport::QtKitInformation::qtVersion(cmakeBc->target()->kit())) {
        if (qtVersion->qtVersion() < QtSupport::QtVersionNumber(5,0,0))
            activeQtVersion = CppTools::ProjectPart::Qt4;
        else
            activeQtVersion = CppTools::ProjectPart::Qt5;
    }

    ppBuilder.setQtVersion(activeQtVersion);

    QHash<QString, QStringList> targetDataCache;
    foreach (const CMakeBuildTarget &cbt, buildTargets()) {
        // This explicitly adds -I. to the include paths
        QStringList includePaths = cbt.includeFiles;
        includePaths += projectDirectory().toString();
    //allIncludePaths.append(paths); // This want a lot of memory
        ppBuilder.setIncludePaths(includePaths);
        QStringList cxxflags = getCXXFlagsFor(cbt, targetDataCache);
        ppBuilder.setCFlags(cxxflags);
        ppBuilder.setCxxFlags(cxxflags);
        ppBuilder.setDefines(cbt.defines);
        ppBuilder.setDisplayName(cbt.title);

        const QList<Core::Id> languages = ppBuilder.createProjectPartsForFiles(cbt.files);
        foreach (Core::Id language, languages)
            setProjectLanguage(language, true);
    }

    m_codeModelFuture.cancel();
    pinfo.finish();
    m_codeModelFuture = modelmanager->updateProjectInfo(pinfo);

    emit displayNameChanged();
    emit fileListChanged();

    emit cmakeBc->emitBuildTypeChanged();

    updateRunConfigurations();
}

bool CMakeProject::needsConfiguration() const
{
    return targets().isEmpty();
}

bool CMakeProject::requiresTargetPanel() const
{
    return !targets().isEmpty();
}

bool CMakeProject::supportsKit(Kit *k, QString *errorMessage) const
{
    if (!CMakeKitInformation::cmakeTool(k)) {
        if (errorMessage)
            *errorMessage = tr("No cmake tool set.");
        return false;
    }
    return true;
}

void CMakeProject::runCMake()
{
    CMakeBuildConfiguration *bc = nullptr;
    if (activeTarget())
        bc = qobject_cast<CMakeBuildConfiguration *>(activeTarget()->activeBuildConfiguration());

<<<<<<< HEAD
void CMakeProject::setCurrentCMakeConfiguration(const QList<ConfigModel::DataItem> &items, const CMakeToolchainInfo &info, bool clearCache)
{
    if (!m_buildDirManager || m_buildDirManager->isBusy())
        return;

    const CMakeConfig newConfig = Utils::transform(items, [](const ConfigModel::DataItem &i) {
        CMakeConfigItem ni;
        ni.key = i.key.toUtf8();
        ni.value = i.value.toUtf8();
        ni.documentation = i.description.toUtf8();
        ni.isAdvanced = i.isAdvanced;
        switch (i.type) {
        case CMakeProjectManager::ConfigModel::DataItem::BOOLEAN:
            ni.type = CMakeConfigItem::BOOL;
            break;
        case CMakeProjectManager::ConfigModel::DataItem::FILE:
            ni.type = CMakeConfigItem::FILEPATH;
            break;
        case CMakeProjectManager::ConfigModel::DataItem::DIRECTORY:
            ni.type = CMakeConfigItem::PATH;
            break;
        case CMakeProjectManager::ConfigModel::DataItem::STRING:
            ni.type = CMakeConfigItem::STRING;
            break;
        case CMakeProjectManager::ConfigModel::DataItem::UNKNOWN:
        default:
            ni.type = CMakeConfigItem::INTERNAL;
            break;
        }
        return ni;
    });

    // There is a buildDirManager, so there must also be an active BC:
    QTC_ASSERT(activeTarget(), return);
    QTC_ASSERT(activeTarget()->activeBuildConfiguration(), return);

    auto bc = static_cast<CMakeBuildConfiguration *>(activeTarget()->activeBuildConfiguration());
    QTC_ASSERT(bc, return);
    CMakeConfig config;
    auto kitConfig = CMakeConfigurationKitInformation::configuration(bc->target()->kit());

    if (info.toolchainOverride != CMakeToolchainOverrideType::Disabled) {
        config = removeDuplicates(bc->cmakeConfiguration() + newConfig);
        config = removeSubList(config, kitConfig);
    } else {
        config = removeDuplicates(kitConfig + bc->cmakeConfiguration() + newConfig);
    }

    bc->setCMakeConfiguration(config);
    bc->setCMakeToolchainInfo(info);

    m_buildDirManager->setInputConfiguration(config, info, clearCache);
}

bool CMakeProject::isProjectFile(const FileName &fileName)
{
    if (!m_buildDirManager)
        return false;
    return m_buildDirManager->isProjectFile(fileName);
=======
    if (!bc)
        return;

    BuildDirManager *bdm = bc->buildDirManager();
    if (bdm && !bdm->isParsing())
        bdm->forceReparse();
>>>>>>> befa6128
}

QList<CMakeBuildTarget> CMakeProject::buildTargets() const
{
    BuildDirManager *bdm = nullptr;
    if (activeTarget() && activeTarget()->activeBuildConfiguration())
        bdm = static_cast<CMakeBuildConfiguration *>(activeTarget()->activeBuildConfiguration())->buildDirManager();
    if (!bdm)
        return QList<CMakeBuildTarget>();
    return bdm->buildTargets();
}

QStringList CMakeProject::buildTargetTitles(bool runnable) const
{
    const QList<CMakeBuildTarget> targets
            = runnable ? Utils::filtered(buildTargets(),
                                         [](const CMakeBuildTarget &ct) {
                                             return !ct.executable.isEmpty() && ct.targetType == ExecutableType;
                                         })
                       : buildTargets();
    return Utils::transform(targets, [](const CMakeBuildTarget &ct) { return ct.title; });
}

bool CMakeProject::hasBuildTarget(const QString &title) const
{
    return Utils::anyOf(buildTargets(), [title](const CMakeBuildTarget &ct) { return ct.title == title; });
}

void CMakeProject::gatherFileNodes(ProjectExplorer::FolderNode *parent, QList<ProjectExplorer::FileNode *> &list) const
{
    foreach (ProjectExplorer::FolderNode *folder, parent->subFolderNodes())
        gatherFileNodes(folder, list);
    foreach (ProjectExplorer::FileNode *file, parent->fileNodes())
        list.append(file);
}

void CMakeProject::buildTree(CMakeProjectNode *rootNode, QList<ProjectExplorer::FileNode *> newList)
{
    // Gather old list
    QList<ProjectExplorer::FileNode *> oldList;
    gatherFileNodes(rootNode, oldList);
    Utils::sort(oldList, sortNodesByPath);
    Utils::sort(newList, sortNodesByPath);

    QList<ProjectExplorer::FileNode *> added;
    QList<ProjectExplorer::FileNode *> deleted;

    ProjectExplorer::compareSortedLists(oldList, newList, deleted, added, sortNodesByPath);

    qDeleteAll(ProjectExplorer::subtractSortedList(newList, added, sortNodesByPath));

    // add added nodes
    foreach (ProjectExplorer::FileNode *fn, added) {
        // Get relative path to rootNode
        QString parentDir = fn->filePath().toFileInfo().absolutePath();
        ProjectExplorer::FolderNode *folder = findOrCreateFolder(rootNode, parentDir);
        folder->addFileNodes(QList<ProjectExplorer::FileNode *>()<< fn);
    }

    // remove old file nodes and check whether folder nodes can be removed
    foreach (ProjectExplorer::FileNode *fn, deleted) {
        ProjectExplorer::FolderNode *parent = fn->parentFolderNode();
        parent->removeFileNodes(QList<ProjectExplorer::FileNode *>() << fn);
        // Check for empty parent
        while (parent->subFolderNodes().isEmpty() && parent->fileNodes().isEmpty()) {
            ProjectExplorer::FolderNode *grandparent = parent->parentFolderNode();
            grandparent->removeFolderNodes(QList<ProjectExplorer::FolderNode *>() << parent);
            parent = grandparent;
            if (parent == rootNode)
                break;
        }
    }
}

ProjectExplorer::FolderNode *CMakeProject::findOrCreateFolder(CMakeProjectNode *rootNode, QString directory)
{
    FileName path = rootNode->filePath().parentDir();
    QDir rootParentDir(path.toString());
    QString relativePath = rootParentDir.relativeFilePath(directory);
    if (relativePath == QLatin1String("."))
        relativePath.clear();
    QStringList parts = relativePath.split(QLatin1Char('/'), QString::SkipEmptyParts);
    ProjectExplorer::FolderNode *parent = rootNode;
    foreach (const QString &part, parts) {
        path.appendPath(part);
        // Find folder in subFolders
        bool found = false;
        foreach (ProjectExplorer::FolderNode *folder, parent->subFolderNodes()) {
            if (folder->filePath() == path) {
                // yeah found something :)
                parent = folder;
                found = true;
                break;
            }
        }
        if (!found) {
            // No FolderNode yet, so create it
            auto tmp = new ProjectExplorer::FolderNode(path);
            tmp->setDisplayName(part);
            parent->addFolderNodes(QList<ProjectExplorer::FolderNode *>() << tmp);
            parent = tmp;
        }
    }
    return parent;
}

QString CMakeProject::displayName() const
{
    return rootProjectNode()->displayName();
}

QStringList CMakeProject::files(FilesMode fileMode) const
{
    QList<FileNode *> nodes;
    gatherFileNodes(rootProjectNode(), nodes);
    nodes = Utils::filtered(nodes, [fileMode](const FileNode *fn) {
        const bool isGenerated = fn->isGenerated();
        switch (fileMode)
        {
        case ProjectExplorer::Project::SourceFiles:
            return !isGenerated;
        case ProjectExplorer::Project::GeneratedFiles:
            return isGenerated;
        case ProjectExplorer::Project::AllFiles:
        default:
            return true;
        }
    });
    return Utils::transform(nodes, [fileMode](const FileNode* fn) { return fn->filePath().toString(); });
}

Project::RestoreResult CMakeProject::fromMap(const QVariantMap &map, QString *errorMessage)
{
    RestoreResult result = Project::fromMap(map, errorMessage);
    if (result != RestoreResult::Ok)
        return result;

    handleActiveTargetChanged();
    handleActiveBuildConfigurationChanged();

    return RestoreResult::Ok;
}

bool CMakeProject::setupTarget(Target *t)
{
    t->updateDefaultBuildConfigurations();
    if (t->buildConfigurations().isEmpty())
        return false;
    t->updateDefaultDeployConfigurations();

    return true;
}

void CMakeProject::handleActiveTargetChanged()
{
    if (m_connectedTarget) {
        disconnect(m_connectedTarget, &Target::activeBuildConfigurationChanged,
                   this, &CMakeProject::handleActiveBuildConfigurationChanged);

    }

    m_connectedTarget = activeTarget();

    if (m_connectedTarget) {
        connect(m_connectedTarget, &Target::activeBuildConfigurationChanged,
                this, &CMakeProject::handleActiveBuildConfigurationChanged);
    }
}

void CMakeProject::handleActiveBuildConfigurationChanged()
{
    if (!activeTarget() || !activeTarget()->activeBuildConfiguration())
        return;
    auto activeBc = qobject_cast<CMakeBuildConfiguration *>(activeTarget()->activeBuildConfiguration());

    foreach (Target *t, targets()) {
        foreach (BuildConfiguration *bc, t->buildConfigurations()) {
            auto i = qobject_cast<CMakeBuildConfiguration *>(bc);
            QTC_ASSERT(i, continue);
            if (i == activeBc)
                i->parse();
            else
                i->resetData();
        }
    }
}

void CMakeProject::handleParsingStarted()
{
    if (activeTarget() && activeTarget()->activeBuildConfiguration() == sender())
        emit parsingStarted();
}

CMakeBuildTarget CMakeProject::buildTargetForTitle(const QString &title)
{
    foreach (const CMakeBuildTarget &ct, buildTargets())
        if (ct.title == title)
            return ct;
    return CMakeBuildTarget();
}

QStringList CMakeProject::filesGeneratedFrom(const QString &sourceFile) const
{
    if (!activeTarget())
        return QStringList();
    QFileInfo fi(sourceFile);
    FileName project = projectDirectory();
    FileName baseDirectory = FileName::fromString(fi.absolutePath());

    while (baseDirectory.isChildOf(project)) {
        FileName cmakeListsTxt = baseDirectory;
        cmakeListsTxt.appendPath(QLatin1String("CMakeLists.txt"));
        if (cmakeListsTxt.exists())
            break;
        QDir dir(baseDirectory.toString());
        dir.cdUp();
        baseDirectory = FileName::fromString(dir.absolutePath());
    }

    QDir srcDirRoot = QDir(project.toString());
    QString relativePath = srcDirRoot.relativeFilePath(baseDirectory.toString());
    QDir buildDir = QDir(activeTarget()->activeBuildConfiguration()->buildDirectory().toString());
    QString generatedFilePath = buildDir.absoluteFilePath(relativePath);

    if (fi.suffix() == QLatin1String("ui")) {
        generatedFilePath += QLatin1String("/ui_");
        generatedFilePath += fi.completeBaseName();
        generatedFilePath += QLatin1String(".h");
        return QStringList(QDir::cleanPath(generatedFilePath));
    } else if (fi.suffix() == QLatin1String("scxml")) {
        generatedFilePath += QLatin1String("/");
        generatedFilePath += QDir::cleanPath(fi.completeBaseName());
        return QStringList({generatedFilePath + QLatin1String(".h"),
                            generatedFilePath + QLatin1String(".cpp")});
    } else {
        // TODO: Other types will be added when adapters for their compilers become available.
        return QStringList();
    }
}

void CMakeProject::updateRunConfigurations()
{
    foreach (Target *t, targets())
        updateTargetRunConfigurations(t);
}

// TODO Compare with updateDefaultRunConfigurations();
void CMakeProject::updateTargetRunConfigurations(Target *t)
{
    // create new and remove obsolete RCs using the factories
    t->updateDefaultRunConfigurations();

    // *Update* runconfigurations:
    QMultiMap<QString, CMakeRunConfiguration*> existingRunConfigurations;
    foreach (ProjectExplorer::RunConfiguration *rc, t->runConfigurations()) {
        if (CMakeRunConfiguration* cmakeRC = qobject_cast<CMakeRunConfiguration *>(rc))
            existingRunConfigurations.insert(cmakeRC->title(), cmakeRC);
    }

    foreach (const CMakeBuildTarget &ct, buildTargets()) {
        if (ct.targetType != ExecutableType)
            continue;
        if (ct.executable.isEmpty())
            continue;
        QList<CMakeRunConfiguration *> list = existingRunConfigurations.values(ct.title);
        if (!list.isEmpty()) {
            // Already exists, so override the settings...
            foreach (CMakeRunConfiguration *rc, list) {
                rc->setExecutable(ct.executable);
                rc->setBaseWorkingDirectory(ct.workingDirectory);
                rc->setEnabled(true);
            }
        }
    }

    if (t->runConfigurations().isEmpty()) {
        // Oh no, no run configuration,
        // create a custom executable run configuration
        t->addRunConfiguration(new QtSupport::CustomExecutableRunConfiguration(t));
    }
}

void CMakeProject::updateApplicationAndDeploymentTargets()
{
    Target *t = activeTarget();
    if (!t)
        return;

    QFile deploymentFile;
    QTextStream deploymentStream;
    QString deploymentPrefix;

    QDir sourceDir(t->project()->projectDirectory().toString());
    QDir buildDir(t->activeBuildConfiguration()->buildDirectory().toString());

    deploymentFile.setFileName(sourceDir.filePath(QLatin1String("QtCreatorDeployment.txt")));
    // If we don't have a global QtCreatorDeployment.txt check for one created by the active build configuration
    if (!deploymentFile.exists())
        deploymentFile.setFileName(buildDir.filePath(QLatin1String("QtCreatorDeployment.txt")));
    if (deploymentFile.open(QFile::ReadOnly | QFile::Text)) {
        deploymentStream.setDevice(&deploymentFile);
        deploymentPrefix = deploymentStream.readLine();
        if (!deploymentPrefix.endsWith(QLatin1Char('/')))
            deploymentPrefix.append(QLatin1Char('/'));
    }

    BuildTargetInfoList appTargetList;
    DeploymentData deploymentData;

    foreach (const CMakeBuildTarget &ct, buildTargets()) {
        if (ct.executable.isEmpty())
            continue;

        if (ct.targetType == ExecutableType || ct.targetType == DynamicLibraryType)
            deploymentData.addFile(ct.executable, deploymentPrefix + buildDir.relativeFilePath(QFileInfo(ct.executable).dir().path()), DeployableFile::TypeExecutable);
        if (ct.targetType == ExecutableType) {
            // TODO: Put a path to corresponding .cbp file into projectFilePath?
            appTargetList.list << BuildTargetInfo(ct.title,
                                                  FileName::fromString(ct.executable),
                                                  FileName::fromString(ct.executable));
        }
    }

    QString absoluteSourcePath = sourceDir.absolutePath();
    if (!absoluteSourcePath.endsWith(QLatin1Char('/')))
        absoluteSourcePath.append(QLatin1Char('/'));
    if (deploymentStream.device()) {
        while (!deploymentStream.atEnd()) {
            QString line = deploymentStream.readLine();
            if (!line.contains(QLatin1Char(':')))
                continue;
            QStringList file = line.split(QLatin1Char(':'));
            deploymentData.addFile(absoluteSourcePath + file.at(0), deploymentPrefix + file.at(1));
        }
    }

    t->setApplicationTargets(appTargetList);
    t->setDeploymentData(deploymentData);
}

void CMakeProject::createGeneratedCodeModelSupport()
{
    qDeleteAll(m_extraCompilers);
    m_extraCompilers.clear();
    QList<ProjectExplorer::ExtraCompilerFactory *> factories =
            ProjectExplorer::ExtraCompilerFactory::extraCompilerFactories();

    // Find all files generated by any of the extra compilers, in a rather crude way.
    foreach (const QString &file, files(SourceFiles)) {
        foreach (ProjectExplorer::ExtraCompilerFactory *factory, factories) {
            if (file.endsWith(QLatin1Char('.') + factory->sourceTag())) {
                QStringList generated = filesGeneratedFrom(file);
                if (!generated.isEmpty()) {
                    const FileNameList fileNames = Utils::transform(generated,
                                                                    [](const QString &s) {
                        return FileName::fromString(s);
                    });
                    m_extraCompilers.append(factory->create(this, FileName::fromString(file),
                                                            fileNames));
                }
            }
        }
    }

    CppTools::GeneratedCodeModelSupport::update(m_extraCompilers);
}



void CMakeBuildTarget::clear()
{
    executable.clear();
    makeCommand.clear();
    makeCleanCommand.clear();
    workingDirectory.clear();
    sourceDirectory.clear();
    title.clear();
    targetType = ExecutableType;
    includeFiles.clear();
    compilerOptions.clear();
    defines.clear();
}

<<<<<<< HEAD
bool CMakeProject::addFiles(const QStringList &filePaths)
{
    Q_UNUSED(filePaths);
    // If globbing is used, watched does not know about new files, so force rebuilding
    m_buildDirManager->forceReparse();
    return true;
}

bool CMakeProject::eraseFiles(const QStringList &filePaths)
{
    Q_UNUSED(filePaths);
    // FIXME force only when really needed
    m_buildDirManager->forceReparse();
    return true;
}

bool CMakeProject::renameFile(const QString &filePath, const QString &newFilePath)
{
    Q_UNUSED(filePath);
    Q_UNUSED(newFilePath);
    // FIXME force only when really needed
    m_buildDirManager->forceReparse();
    return true;
}
=======
} // namespace CMakeProjectManager
>>>>>>> befa6128
<|MERGE_RESOLUTION|>--- conflicted
+++ resolved
@@ -84,10 +84,6 @@
 // What is the actual compiler executable
 // DEFINES
 
-<<<<<<< HEAD
-// Open Questions
-// Who sets up the environment for cl.exe ? INCLUDEPATH and so on
-
 // TODO This code taken from projectnodes.cpp and it marked as HACK. Wait for more clean solution.
 static ProjectExplorer::FileType getFileType(const QString &file)
 {
@@ -141,8 +137,6 @@
     return a->filePath() < b->filePath();
 }
 
-=======
->>>>>>> befa6128
 /*!
   \class CMakeProject
 */
@@ -165,76 +159,8 @@
     qDeleteAll(m_extraCompilers);
 }
 
-<<<<<<< HEAD
-void CMakeProject::changeActiveBuildConfiguration(ProjectExplorer::BuildConfiguration *bc)
-{
-    if (m_buildDirManager) {
-        m_buildDirManager->disconnect();
-        m_buildDirManager->deleteLater();
-    }
-    m_buildDirManager = nullptr;
-
-    Kit *k = nullptr;
-    CMakeConfig config;
-    CMakeToolchainInfo toolchain;
-    Utils::FileName buildDir;
-
-    CMakeBuildConfiguration *cmakebc = qobject_cast<CMakeBuildConfiguration *>(bc);
-    if (!cmakebc) {
-        k = KitManager::defaultKit();
-        config = CMakeConfigurationKitInformation::configuration(k);
-    } else {
-        k = cmakebc->target()->kit();
-        config = cmakebc->cmakeConfiguration();
-        toolchain = cmakebc->cmakeToolchainInfo();
-        buildDir = cmakebc->buildDirectory();
-    }
-    if (k) {
-        m_buildDirManager = new Internal::BuildDirManager(projectDirectory(), k, config, toolchain,
-                                                          cmakebc->environment(), buildDir);
-        connect(m_buildDirManager, &BuildDirManager::parsingStarted,
-                this, &CMakeProject::parsingStarted);
-        connect(m_buildDirManager, &BuildDirManager::dataAvailable,
-                this, &CMakeProject::parseCMakeOutput);
-        connect(m_buildDirManager, &BuildDirManager::errorOccured,
-                cmakebc, &CMakeBuildConfiguration::setError);
-    }
-}
-
-void CMakeProject::activeTargetHasChanged(Target *target)
-{
-    if (m_activeTarget) {
-        disconnect(m_activeTarget, &Target::activeBuildConfigurationChanged,
-                   this, &CMakeProject::changeActiveBuildConfiguration);
-    }
-
-    m_activeTarget = target;
-
-    if (!m_activeTarget)
-        return;
-
-    connect(m_activeTarget, &Target::activeBuildConfigurationChanged,
-            this, &CMakeProject::changeActiveBuildConfiguration);
-    changeActiveBuildConfiguration(m_activeTarget->activeBuildConfiguration());
-}
-
-void CMakeProject::changeBuildDirectory(CMakeBuildConfiguration *bc, const QString &newBuildDirectory)
-{
-    bc->setBuildDirectory(FileName::fromString(newBuildDirectory));
-    if (activeTarget() && activeTarget()->activeBuildConfiguration() == bc)
-        changeActiveBuildConfiguration(bc);
-}
-
-void CMakeProject::handleKitChanges()
-{
-    const Target *t = qobject_cast<Target *>(sender());
-    if (t && t != activeTarget())
-        return;
-    changeActiveBuildConfiguration(t->activeBuildConfiguration()); // force proper refresh
-}
-
-=======
->>>>>>> befa6128
+
+
 QStringList CMakeProject::getCXXFlagsFor(const CMakeBuildTarget &buildTarget,
                                          QHash<QString, QStringList> &cache)
 {
@@ -376,15 +302,16 @@
 
 void CMakeProject::parseCMakeOutput()
 {
-<<<<<<< HEAD
-    QTC_ASSERT(m_buildDirManager, return);
-    QTC_ASSERT(activeTarget() && activeTarget()->activeBuildConfiguration(), return);
-    auto activeBC = static_cast<CMakeBuildConfiguration *>(activeTarget()->activeBuildConfiguration());
-
-
-    rootProjectNode()->setDisplayName(m_buildDirManager->projectName());
-
-    auto cmakefiles = m_buildDirManager->files();
+    auto cmakeBc = qobject_cast<CMakeBuildConfiguration *>(sender());
+    QTC_ASSERT(cmakeBc, return);
+    if (!activeTarget() || activeTarget()->activeBuildConfiguration() != cmakeBc)
+        return;
+    BuildDirManager *bdm = cmakeBc->buildDirManager();
+    QTC_ASSERT(bdm, return);
+
+    rootProjectNode()->setDisplayName(bdm->projectName());
+
+    auto cmakefiles = bdm->files();
     QList<ProjectExplorer::FileNode *> treefiles;
 
     // Take file list from file system instead cbp project file
@@ -407,21 +334,7 @@
     cmakefiles.append(added);
 
     buildTree(static_cast<CMakeProjectNode *>(rootProjectNode()), cmakefiles);
-    m_buildDirManager->clearFiles(); // Some of the FileNodes in files() were deleted!
-=======
-    auto cmakeBc = qobject_cast<CMakeBuildConfiguration *>(sender());
-    QTC_ASSERT(cmakeBc, return);
-    if (!activeTarget() || activeTarget()->activeBuildConfiguration() != cmakeBc)
-        return;
-
-    BuildDirManager *bdm = cmakeBc->buildDirManager();
-    QTC_ASSERT(bdm, return);
-
-    rootProjectNode()->setDisplayName(bdm->projectName());
-
-    buildTree(static_cast<CMakeProjectNode *>(rootProjectNode()), bdm->files());
     bdm->clearFiles(); // Some of the FileNodes in files() were deleted!
->>>>>>> befa6128
 
     updateApplicationAndDeploymentTargets();
 
@@ -503,74 +416,14 @@
     if (activeTarget())
         bc = qobject_cast<CMakeBuildConfiguration *>(activeTarget()->activeBuildConfiguration());
 
-<<<<<<< HEAD
-void CMakeProject::setCurrentCMakeConfiguration(const QList<ConfigModel::DataItem> &items, const CMakeToolchainInfo &info, bool clearCache)
-{
-    if (!m_buildDirManager || m_buildDirManager->isBusy())
-        return;
-
-    const CMakeConfig newConfig = Utils::transform(items, [](const ConfigModel::DataItem &i) {
-        CMakeConfigItem ni;
-        ni.key = i.key.toUtf8();
-        ni.value = i.value.toUtf8();
-        ni.documentation = i.description.toUtf8();
-        ni.isAdvanced = i.isAdvanced;
-        switch (i.type) {
-        case CMakeProjectManager::ConfigModel::DataItem::BOOLEAN:
-            ni.type = CMakeConfigItem::BOOL;
-            break;
-        case CMakeProjectManager::ConfigModel::DataItem::FILE:
-            ni.type = CMakeConfigItem::FILEPATH;
-            break;
-        case CMakeProjectManager::ConfigModel::DataItem::DIRECTORY:
-            ni.type = CMakeConfigItem::PATH;
-            break;
-        case CMakeProjectManager::ConfigModel::DataItem::STRING:
-            ni.type = CMakeConfigItem::STRING;
-            break;
-        case CMakeProjectManager::ConfigModel::DataItem::UNKNOWN:
-        default:
-            ni.type = CMakeConfigItem::INTERNAL;
-            break;
-        }
-        return ni;
-    });
-
-    // There is a buildDirManager, so there must also be an active BC:
-    QTC_ASSERT(activeTarget(), return);
-    QTC_ASSERT(activeTarget()->activeBuildConfiguration(), return);
-
-    auto bc = static_cast<CMakeBuildConfiguration *>(activeTarget()->activeBuildConfiguration());
-    QTC_ASSERT(bc, return);
-    CMakeConfig config;
-    auto kitConfig = CMakeConfigurationKitInformation::configuration(bc->target()->kit());
-
-    if (info.toolchainOverride != CMakeToolchainOverrideType::Disabled) {
-        config = removeDuplicates(bc->cmakeConfiguration() + newConfig);
-        config = removeSubList(config, kitConfig);
-    } else {
-        config = removeDuplicates(kitConfig + bc->cmakeConfiguration() + newConfig);
-    }
-
-    bc->setCMakeConfiguration(config);
-    bc->setCMakeToolchainInfo(info);
-
-    m_buildDirManager->setInputConfiguration(config, info, clearCache);
-}
-
-bool CMakeProject::isProjectFile(const FileName &fileName)
-{
-    if (!m_buildDirManager)
-        return false;
-    return m_buildDirManager->isProjectFile(fileName);
-=======
     if (!bc)
         return;
 
     BuildDirManager *bdm = bc->buildDirManager();
     if (bdm && !bdm->isParsing())
         bdm->forceReparse();
->>>>>>> befa6128
+
+
 }
 
 QList<CMakeBuildTarget> CMakeProject::buildTargets() const
@@ -954,7 +807,6 @@
     defines.clear();
 }
 
-<<<<<<< HEAD
 bool CMakeProject::addFiles(const QStringList &filePaths)
 {
     Q_UNUSED(filePaths);
@@ -979,6 +831,5 @@
     m_buildDirManager->forceReparse();
     return true;
 }
-=======
-} // namespace CMakeProjectManager
->>>>>>> befa6128
+
+} // namespace CMakeProjectManager