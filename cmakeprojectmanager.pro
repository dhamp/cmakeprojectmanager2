--- conflicted
+++ resolved
@@ -31,16 +31,13 @@
     cmakesettingspage.h \
     cmaketoolmanager.h \
     cmake_global.h \
-<<<<<<< HEAD
     cmakeinlineeditordialog.h \
-    cmakeparamsext.h
-=======
+    cmakeparamsext.h \
     cmakekitinformation.h \
     cmakekitconfigwidget.h \
     cmakecbpparser.h \
     cmakefile.h \
     cmakebuildsettingswidget.h
->>>>>>> 2d229447
 
 SOURCES = cmakeproject.cpp \
     cmakeprojectplugin.cpp \
@@ -58,17 +55,14 @@
     generatorinfo.cpp \
     cmakesettingspage.cpp \
     cmaketoolmanager.cpp \
-<<<<<<< HEAD
     cmakeinlineeditordialog.cpp \
-    cmakeparamsext.cpp
-
-=======
+    cmakeparamsext.cpp \
     cmakekitinformation.cpp \
     cmakekitconfigwidget.cpp \
     cmakecbpparser.cpp \
     cmakefile.cpp \
     cmakebuildsettingswidget.cpp
->>>>>>> 2d229447
+
 
 RESOURCES += cmakeproject.qrc
 
