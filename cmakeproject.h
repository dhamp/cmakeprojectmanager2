--- conflicted
+++ resolved
@@ -27,11 +27,7 @@
 
 #include "cmake_global.h"
 #include "cmakeprojectnodes.h"
-<<<<<<< HEAD
-#include "configmodel.h"
 #include "cmaketoolchaininfo.h"
-=======
->>>>>>> befa6128
 
 #include <projectexplorer/extracompiler.h>
 #include <projectexplorer/project.h>
@@ -110,28 +106,16 @@
 
     CMakeBuildTarget buildTargetForTitle(const QString &title);
 
-<<<<<<< HEAD
-    bool isProjectFile(const Utils::FileName &fileName);
-
     bool addFiles(const QStringList &filePaths);
     bool eraseFiles(const QStringList &filePaths);
     bool renameFile(const QString &filePath, const QString &newFilePath);
 
-=======
->>>>>>> befa6128
     bool needsConfiguration() const override;
     bool requiresTargetPanel() const override;
 
     bool supportsKit(ProjectExplorer::Kit *k, QString *errorMessage = 0) const override;
 
     void runCMake();
-<<<<<<< HEAD
-    bool isParsing() const;
-
-    QList<ConfigModel::DataItem> currentCMakeConfiguration() const;
-    void setCurrentCMakeConfiguration(const QList<ConfigModel::DataItem> &items, const CMakeToolchainInfo &info, bool clearCache = false);
-=======
->>>>>>> befa6128
 
 signals:
     /// emitted when cmake is running:
