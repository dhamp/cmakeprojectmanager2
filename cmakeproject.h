--- conflicted
+++ resolved
@@ -42,6 +42,7 @@
 #include <coreplugin/editormanager/ieditor.h>
 
 #include <utils/fileutils.h>
+#include <utils/qtcprocess.h>
 
 #include <QFuture>
 #include <QXmlStreamReader>
@@ -57,14 +58,11 @@
 namespace Internal {
 class CMakeFile;
 class CMakeBuildSettingsWidget;
-<<<<<<< HEAD
 class CMakeProjectNode;
-=======
 class CMakeBuildConfiguration;
 class CMakeProjectNode;
 class CMakeManager;
 }
->>>>>>> 2d229447
 
 enum TargetType {
     ExecutableType = 0,
@@ -159,14 +157,11 @@
     void updateApplicationAndDeploymentTargets();
     QStringList getCXXFlagsFor(const CMakeBuildTarget &buildTarget);
 
-<<<<<<< HEAD
     void cbpUpdateMessage(const QString &message, bool show = true);
     void updateCbp();
 
-    CMakeManager *m_manager;
-=======
     Internal::CMakeManager *m_manager;
->>>>>>> 2d229447
+
     ProjectExplorer::Target *m_activeTarget;
     Utils::FileName m_fileName;
     Internal::CMakeFile *m_file;
