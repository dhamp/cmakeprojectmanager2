/****************************************************************************
**
** Copyright (C) 2015 The Qt Company Ltd.
** Contact: http://www.qt.io/licensing
**
** This file is part of Qt Creator.
**
** Commercial License Usage
** Licensees holding valid commercial Qt licenses may use this file in
** accordance with the commercial license agreement provided with the
** Software or, alternatively, in accordance with the terms contained in
** a written agreement between you and The Qt Company.  For licensing terms and
** conditions see http://www.qt.io/terms-conditions.  For further information
** use the contact form at http://www.qt.io/contact-us.
**
** GNU Lesser General Public License Usage
** Alternatively, this file may be used under the terms of the GNU Lesser
** General Public License version 2.1 or version 3 as published by the Free
** Software Foundation and appearing in the file LICENSE.LGPLv21 and
** LICENSE.LGPLv3 included in the packaging of this file.  Please review the
** following information to ensure the GNU Lesser General Public License
** requirements will be met: https://www.gnu.org/licenses/lgpl.html and
** http://www.gnu.org/licenses/old-licenses/lgpl-2.1.html.
**
** In addition, as a special exception, The Qt Company gives you certain additional
** rights.  These rights are described in The Qt Company LGPL Exception
** version 1.1, included in the file LGPL_EXCEPTION.txt in this package.
**
****************************************************************************/

#ifndef CMAKEOPENPROJECTWIZARD_H
#define CMAKEOPENPROJECTWIZARD_H

#include "cmakebuildconfiguration.h"
#include "cmakebuildinfo.h"
#include "cmakeparamsext.h"

#include <utils/environment.h>
#include <utils/wizard.h>
#include <utils/qtcprocess.h>
#include <projectexplorer/target.h>
#include <projectexplorer/project.h>

#include <QPushButton>
#include <QComboBox>
#include <QLineEdit>
#include <QLabel>
#include <QPlainTextEdit>
#include <QGroupBox>
#include <QRadioButton>
#include <QCheckBox>

QT_BEGIN_NAMESPACE
class QCheckBox;
QT_END_NAMESPACE

namespace Utils {
class FancyLineEdit;
class PathChooser;
}

namespace ProjectExplorer { class Kit; }

namespace CMakeProjectManager {
namespace Internal {

class CMakeManager;

class CMakeOpenProjectWizard : public Utils::Wizard
{
    Q_OBJECT
public:
    enum Mode {
        Nothing,
        NeedToCreate,
        NeedToUpdate,
        WantToUpdate,
        ChangeDirectory
    };

    /// used to update if we have already a .user file
    /// recreates or updates the cbp file
    /// Also used to change the build directory of one buildconfiguration or create a new buildconfiguration
    CMakeOpenProjectWizard(QWidget *parent, CMakeManager *cmakeManager,
                           Mode mode,
                           const CMakeBuildInfo *info,
                           const QString &kitName,
                           const QString &buildConfigurationName);

    QString buildDirectory() const;
    QString sourceDirectory() const;
    void setBuildDirectory(const QString &directory);
    bool useNinja() const;
    void setUseNinja(bool b);
    CMakeManager *cmakeManager() const;
    QString arguments() const;
    void setArguments(const QString &args);
    Utils::Environment environment() const;
    ProjectExplorer::Kit *kit() const;
    void setKit(ProjectExplorer::Kit *kit);
    bool existsUpToDateXmlFile() const;
    bool compatibleKitExist() const;
    const CMakeParamsExt& cmakeParamsExt() const;
    void setCMakeParamsExt(const CMakeParamsExt& cmakeParams);

private:
    void init();
    bool hasInSourceBuild() const;
    CMakeManager *m_cmakeManager;
    QString m_buildDirectory;
    QString m_sourceDirectory;
    QString m_arguments;
    Utils::Environment m_environment;
    bool m_useNinja;
    ProjectExplorer::Kit *m_kit;
    CMakeParamsExt m_cmakeParamsExt;
};

class NoKitPage : public QWizardPage
{
    Q_OBJECT
public:
    NoKitPage(CMakeOpenProjectWizard *cmakeWizard);
    bool isComplete() const override;
    void initializePage() override;
private slots:
    void kitsChanged();
    void showOptions();
private:
    QLabel *m_descriptionLabel;
    QPushButton *m_optionsButton;
    CMakeOpenProjectWizard *m_cmakeWizard;
};

class InSourceBuildPage : public QWizardPage
{
    Q_OBJECT
public:
    InSourceBuildPage(CMakeOpenProjectWizard *cmakeWizard);
private:
    CMakeOpenProjectWizard *m_cmakeWizard;
};

class ShadowBuildPage : public QWizardPage
{
    Q_OBJECT
public:
    explicit ShadowBuildPage(CMakeOpenProjectWizard *cmakeWizard, bool change = false);
private slots:
    void buildDirectoryChanged();
private:
    CMakeOpenProjectWizard *m_cmakeWizard;
    Utils::PathChooser *m_pc;
};

class NoCMakePage : public QWizardPage
{
    Q_OBJECT
public:
    NoCMakePage(CMakeOpenProjectWizard *cmakeWizard);
    bool isComplete() const;
private slots:
    void cmakeToolsChanged();
    void showOptions();
private:
    QLabel *m_descriptionLabel;
    QPushButton *m_optionsButton;
};

class CMakeRunPage : public QWizardPage
{
    Q_OBJECT
public:
    enum Mode { NeedToUpdate, Recreate, ChangeDirectory, WantToUpdate };
    explicit CMakeRunPage(CMakeOpenProjectWizard *cmakeWizard, Mode mode,
                          const QString &buildDirectory,
                          const QString &initialArguments,
                          const QString &kitName,
                          const QString &buildConfigurationName);

    virtual void initializePage();
    virtual bool validatePage();
    virtual void cleanupPage();
    virtual bool isComplete() const;
private slots:
    void runCMake();
    void cmakeFinished();
    void cmakeReadyReadStandardOutput();
    void cmakeReadyReadStandardError();
    void toolchainEdit();
    void toolchainFileSelect();
    void toolchainRadio(bool);
private:
    void initWidgets();
    QByteArray cachedGeneratorFromFile(const QString &cache);
    CMakeOpenProjectWizard *m_cmakeWizard;
    QPlainTextEdit *m_output;
    QPushButton *m_runCMake;
    QCheckBox *m_discardCache;
    Utils::QtcProcess *m_cmakeProcess;
    Utils::FancyLineEdit *m_argumentsLineEdit;
    QComboBox *m_generatorComboBox;
    QLabel *m_generatorExtraText;
    QComboBox *m_buildTypeComboBox;
    QGroupBox *m_toolchainGroupbox;
    QComboBox *m_toolchainComboBox;
    Utils::FancyLineEdit *m_toolchainLineEdit;
    QPushButton *m_toolchainFileSelectPushButton;
    QPushButton *m_toolchainPushButton;
    QRadioButton *m_qtcToolchainRadioButton;
    QRadioButton *m_fileToolchainRadioButton;
    QRadioButton *m_inlineToolchainRadioButton;
    QLabel *m_descriptionLabel;
    QLabel *m_exitCodeLabel;
    QCheckBox *m_continueCheckBox;
    bool m_haveCbpFile;
    Mode m_mode;
    QString m_buildDirectory;
<<<<<<< HEAD
    CMakeParamsExt m_cmakeParamsExt;
    QString        m_toolchainInlineCurrent;
=======
    QString m_kitName;
    QString m_buildConfigurationName;
>>>>>>> 1ed49549
};

}
}

#endif // CMAKEOPENPROJECTWIZARD_H<|MERGE_RESOLUTION|>--- conflicted
+++ resolved
@@ -216,13 +216,10 @@
     bool m_haveCbpFile;
     Mode m_mode;
     QString m_buildDirectory;
-<<<<<<< HEAD
+    QString m_kitName;
+    QString m_buildConfigurationName;
     CMakeParamsExt m_cmakeParamsExt;
     QString        m_toolchainInlineCurrent;
-=======
-    QString m_kitName;
-    QString m_buildConfigurationName;
->>>>>>> 1ed49549
 };
 
 }
