/****************************************************************************
**
** Copyright (C) 2016 The Qt Company Ltd.
** Contact: https://www.qt.io/licensing/
**
** This file is part of Qt Creator.
**
** Commercial License Usage
** Licensees holding valid commercial Qt licenses may use this file in
** accordance with the commercial license agreement provided with the
** Software or, alternatively, in accordance with the terms contained in
** a written agreement between you and The Qt Company. For licensing terms
** and conditions see https://www.qt.io/terms-conditions. For further
** information use the contact form at https://www.qt.io/contact-us.
**
** GNU General Public License Usage
** Alternatively, this file may be used under the terms of the GNU
** General Public License version 3 as published by the Free Software
** Foundation with exceptions as appearing in the file LICENSE.GPL3-EXCEPT
** included in the packaging of this file. Please review the following
** information to ensure the GNU General Public License requirements will
** be met: https://www.gnu.org/licenses/gpl-3.0.html.
**
****************************************************************************/

#include "builddirmanager.h"
#include "cmakebuildconfiguration.h"
#include "cmakekitinformation.h"
#include "cmakeparser.h"
#include "cmakeprojectmanager.h"
#include "cmaketool.h"

#include <coreplugin/icore.h>
#include <coreplugin/messagemanager.h>
#include <coreplugin/progressmanager/progressmanager.h>
#include <projectexplorer/kit.h>
#include <projectexplorer/project.h>
#include <projectexplorer/projectexplorerconstants.h>
#include <projectexplorer/projectnodes.h>
#include <projectexplorer/target.h>
#include <projectexplorer/taskhub.h>

#include <utils/algorithm.h>
#include <utils/fileutils.h>
#include <utils/qtcassert.h>
#include <utils/qtcprocess.h>
#include <utils/synchronousprocess.h>

#include <QDateTime>
#include <QFile>
#include <QFileInfo>
#include <QMessageBox>
#include <QRegularExpression>
#include <QSet>
#include <QTemporaryDir>

// --------------------------------------------------------------------
// Helper:
// --------------------------------------------------------------------

namespace CMakeProjectManager {
namespace Internal {

static QStringList toArguments(const CMakeConfig &config, const ProjectExplorer::Kit *k) {
    return Utils::transform(config, [k](const CMakeConfigItem &i) -> QString {
        QString a = QString::fromLatin1("-D");
        a.append(QString::fromUtf8(i.key));
        switch (i.type) {
        case CMakeConfigItem::FILEPATH:
            a.append(QLatin1String(":FILEPATH="));
            break;
        case CMakeConfigItem::PATH:
            a.append(QLatin1String(":PATH="));
            break;
        case CMakeConfigItem::BOOL:
            a.append(QLatin1String(":BOOL="));
            break;
        case CMakeConfigItem::STRING:
            a.append(QLatin1String(":STRING="));
            break;
        case CMakeConfigItem::INTERNAL:
            a.append(QLatin1String(":INTERNAL="));
            break;
        case CMakeConfigItem::STATIC:
            a.append(QLatin1String(":STATIC="));
            break;
        }
        a.append(i.expandedValue(k));

        return a;
    });
}

// --------------------------------------------------------------------
// BuildDirManager:
// --------------------------------------------------------------------

BuildDirManager::BuildDirManager(CMakeBuildConfiguration *bc) :
    m_buildConfiguration(bc)
{
    QTC_ASSERT(bc, return);
    m_projectName = sourceDirectory().fileName();

    m_reparseTimer.setSingleShot(true);
    m_reparseTimer.setInterval(2000);
    connect(&m_reparseTimer, &QTimer::timeout, this, &BuildDirManager::parse);
}

BuildDirManager::~BuildDirManager()
{
    stopProcess();
    resetData();
    delete m_tempDir;
}

const ProjectExplorer::Kit *BuildDirManager::kit() const
{
    return m_buildConfiguration->target()->kit();
}

const Utils::FileName BuildDirManager::buildDirectory() const
{
    return m_buildConfiguration->buildDirectory();
}

const Utils::FileName BuildDirManager::workDirectory() const
{
    const Utils::FileName bdir = buildDirectory();
    if (bdir.exists())
        return bdir;
    if (m_tempDir)
        return Utils::FileName::fromString(m_tempDir->path());
    return bdir;
}

const Utils::FileName BuildDirManager::sourceDirectory() const
{
    return m_buildConfiguration->target()->project()->projectDirectory();
}

const CMakeConfig BuildDirManager::intendedConfiguration() const
{
    return m_buildConfiguration->cmakeConfiguration();
}

const CMakeToolchainInfo &BuildDirManager::cmakeToolchainInfo() const
{
    return m_buildConfiguration->cmakeToolchainInfo();
}

bool BuildDirManager::isParsing() const
{
    if (m_cmakeProcess)
        return m_cmakeProcess->state() != QProcess::NotRunning;
    return false;
}

<<<<<<< HEAD
namespace {
bool removePath(QString path)
{
    bool result = true;
    QFileInfo fi(path);

    if (fi.isDir()) {
        QDir dir(path);
        if (dir.exists(path)) {
            for (QFileInfo &info : dir.entryInfoList(QDir::NoDotAndDotDot | QDir::System | QDir::Hidden  | QDir::AllDirs | QDir::Files, QDir::DirsFirst)) {
                if (info.isDir()) {
                    result = removePath(info.absoluteFilePath());
                }
                else {
                    result = QFile::remove(info.absoluteFilePath());
                }

                if (!result) {
                    return result;
                }
            }
            result = dir.rmdir(path);
        }
    } else {
        result = QFile::remove(path);
    }
    return result;
}
} // ::anonymous
=======
void BuildDirManager::cmakeFilesChanged()
{
    if (isParsing())
        return;

    const CMakeTool *tool = CMakeKitInformation::cmakeTool(m_buildConfiguration->target()->kit());
    if (!tool->isAutoRun())
        return;

    m_reparseTimer.start();
}
>>>>>>> 828aa7d5

void BuildDirManager::forceReparse()
{
    if (m_buildConfiguration->target()->activeBuildConfiguration() != m_buildConfiguration)
        return;

    stopProcess();

    CMakeTool *tool = CMakeKitInformation::cmakeTool(kit());
    const QString generator = CMakeGeneratorKitInformation::generator(kit());

    QTC_ASSERT(tool, return);
    QTC_ASSERT(!generator.isEmpty(), return);

    startCMake(tool, generator, intendedConfiguration(), cmakeToolchainInfo());
}

void BuildDirManager::resetData()
{
    m_hasData = false;

    m_cmakeCache.clear();
    m_projectName.clear();
    m_buildTargets.clear();
    qDeleteAll(m_files);
    m_files.clear();
}

bool BuildDirManager::persistCMakeState()
{
    if (!m_tempDir)
        return false;

    QDir dir(buildDirectory().toString());
    dir.mkpath(buildDirectory().toString());

    delete m_tempDir;
    m_tempDir = nullptr;

    resetData();
    QTimer::singleShot(0, this, &BuildDirManager::parse); // make sure signals only happen afterwards!
    return true;
}

void BuildDirManager::parse()
{
    checkConfiguration();

    CMakeTool *tool = CMakeKitInformation::cmakeTool(kit());
    const QString generator = CMakeGeneratorKitInformation::generator(kit());

    QTC_ASSERT(tool, return);
    QTC_ASSERT(!generator.isEmpty(), return);

    const QString cbpFile = CMakeManager::findCbpFile(QDir(workDirectory().toString()));
    const QFileInfo cbpFileFi = cbpFile.isEmpty() ? QFileInfo() : QFileInfo(cbpFile);
    if (!cbpFileFi.exists()) {
        // Initial create:
        startCMake(tool, generator, intendedConfiguration(), cmakeToolchainInfo());
        return;
    }

    const bool mustUpdate = m_cmakeFiles.isEmpty()
            || Utils::anyOf(m_cmakeFiles, [&cbpFileFi](const Utils::FileName &f) {
                   return f.toFileInfo().lastModified() > cbpFileFi.lastModified();
               });
    if (mustUpdate) {
        startCMake(tool, generator, CMakeConfig(), CMakeToolchainInfo());
    } else {
        extractData();
        m_hasData = true;
        emit dataAvailable();
    }
}

void BuildDirManager::clearCache()
{
    auto cmakeCache = Utils::FileName(workDirectory()).appendPath(QLatin1String("CMakeCache.txt"));
    auto cmakeFiles = Utils::FileName(workDirectory()).appendPath(QLatin1String("CMakeFiles"));

    const bool mustCleanUp = cmakeCache.exists() || cmakeFiles.exists();
    if (!mustCleanUp)
        return;

    Utils::FileUtils::removeRecursively(cmakeCache);
    Utils::FileUtils::removeRecursively(cmakeFiles);

    forceReparse();
}

QString BuildDirManager::projectName() const
{
    return m_projectName;
}

QList<CMakeBuildTarget> BuildDirManager::buildTargets() const
{
    return m_buildTargets;
}

QList<ProjectExplorer::FileNode *> BuildDirManager::files()
{
    return m_files;
}

QSet<Utils::FileName> BuildDirManager::cmakeFiles()
{
    return m_cmakeFiles;
}

void BuildDirManager::clearFiles()
{
    m_files.clear();
}

CMakeConfig BuildDirManager::parsedConfiguration() const
{
    if (m_cmakeCache.isEmpty()) {
        Utils::FileName cacheFile = workDirectory();
        cacheFile.appendPath(QLatin1String("CMakeCache.txt"));
        if (!cacheFile.exists())
            return m_cmakeCache;
        QString errorMessage;
        m_cmakeCache = parseConfiguration(cacheFile, &errorMessage);
        if (!errorMessage.isEmpty())
            emit errorOccured(errorMessage);
        const Utils::FileName sourceOfBuildDir
                = Utils::FileName::fromUtf8(CMakeConfigItem::valueOf("CMAKE_HOME_DIRECTORY", m_cmakeCache));
        const Utils::FileName canonicalSourceOfBuildDir = Utils::FileUtils::canonicalPath(sourceOfBuildDir);
        const Utils::FileName canonicalSourceDirectory = Utils::FileUtils::canonicalPath(sourceDirectory());
        if (canonicalSourceOfBuildDir != canonicalSourceDirectory) // Uses case-insensitive compare where appropriate
            emit errorOccured(tr("The build directory is not for %1 but for %2")
                    .arg(canonicalSourceOfBuildDir.toUserOutput(),
                         canonicalSourceDirectory.toUserOutput()));
    }
    return m_cmakeCache;
}

void BuildDirManager::stopProcess()
{
    if (!m_cmakeProcess)
        return;

    m_cmakeProcess->disconnect();

    if (m_cmakeProcess->state() == QProcess::Running) {
        m_cmakeProcess->terminate();
        if (!m_cmakeProcess->waitForFinished(500) && m_cmakeProcess->state() == QProcess::Running)
            m_cmakeProcess->kill();
    }

    cleanUpProcess();

    if (!m_future)
      return;
    m_future->reportCanceled();
    m_future->reportFinished();
    delete m_future;
    m_future = nullptr;
}

void BuildDirManager::cleanUpProcess()
{
    if (!m_cmakeProcess)
        return;

    QTC_ASSERT(m_cmakeProcess->state() == QProcess::NotRunning, return);

    m_cmakeProcess->disconnect();

    if (m_cmakeProcess->state() == QProcess::Running) {
        m_cmakeProcess->terminate();
        if (!m_cmakeProcess->waitForFinished(500) && m_cmakeProcess->state() == QProcess::Running)
            m_cmakeProcess->kill();
    }
    m_cmakeProcess->waitForFinished();
    delete m_cmakeProcess;
    m_cmakeProcess = nullptr;

    // Delete issue parser:
    m_parser->flush();
    delete m_parser;
    m_parser = nullptr;
}

void BuildDirManager::extractData()
{
    const Utils::FileName topCMake
            = Utils::FileName::fromString(sourceDirectory().toString() + QLatin1String("/CMakeLists.txt"));

    resetData();

    m_projectName = sourceDirectory().fileName();
    m_files.append(new ProjectExplorer::FileNode(topCMake, ProjectExplorer::ProjectFileType, false));
    // Do not insert topCMake into m_cmakeFiles: The project already watches that!

    // Find cbp file
    QString cbpFile = CMakeManager::findCbpFile(workDirectory().toString());
    if (cbpFile.isEmpty())
        return;
    m_cmakeFiles.insert(Utils::FileName::fromString(cbpFile));

    // Add CMakeCache.txt file:
    Utils::FileName cacheFile = workDirectory();
    cacheFile.appendPath(QLatin1String("CMakeCache.txt"));
    if (cacheFile.toFileInfo().exists())
        m_cmakeFiles.insert(cacheFile);

    // setFolderName
    CMakeCbpParser cbpparser;
    // Parsing
    if (!cbpparser.parseCbpFile(kit(), cbpFile, sourceDirectory().toString()))
        return;

    m_projectName = cbpparser.projectName();

    m_files = cbpparser.fileList();
    if (cbpparser.hasCMakeFiles()) {
        m_files.append(cbpparser.cmakeFileList());
        foreach (const ProjectExplorer::FileNode *node, cbpparser.cmakeFileList())
            m_cmakeFiles.insert(node->filePath());
    } else {
        m_files.append(new ProjectExplorer::FileNode(topCMake, ProjectExplorer::ProjectFileType, false));
    }

    m_buildTargets = cbpparser.buildTargets();
}

void BuildDirManager::startCMake(CMakeTool *tool, const QString &generator,
                                 const CMakeConfig &config, const CMakeToolchainInfo &toolchain)
{
    QTC_ASSERT(tool && tool->isValid(), return);

    QTC_ASSERT(!m_cmakeProcess, return);
    QTC_ASSERT(!m_parser, return);
    QTC_ASSERT(!m_future, return);

    // Find a directory to set up into:
    if (!buildDirectory().exists()) {
        if (!m_tempDir)
            m_tempDir = new QTemporaryDir(QDir::tempPath() + QLatin1String("/qtc-cmake-XXXXXX"));
        QTC_ASSERT(m_tempDir->isValid(), return);
    }

    // Make sure work directory exists:
    QTC_ASSERT(workDirectory().exists(), return);

    m_parser = new CMakeParser;
    QDir source = QDir(sourceDirectory().toString());
    connect(m_parser, &ProjectExplorer::IOutputParser::addTask, m_parser,
            [source](const ProjectExplorer::Task &task) {
                if (task.file.isEmpty() || task.file.toFileInfo().isAbsolute()) {
                    ProjectExplorer::TaskHub::addTask(task);
                } else {
                    ProjectExplorer::Task t = task;
                    t.file = Utils::FileName::fromString(source.absoluteFilePath(task.file.toString()));
                    ProjectExplorer::TaskHub::addTask(t);
                }
            });

    // Always use the sourceDir: If we are triggered because the build directory is getting deleted
    // then we are racing against CMakeCache.txt also getting deleted.
    const QString srcDir = sourceDirectory().toString();

    m_cmakeProcess = new Utils::QtcProcess(this);
    m_cmakeProcess->setWorkingDirectory(workDirectory().toString());
    m_cmakeProcess->setEnvironment(m_buildConfiguration->environment());

    connect(m_cmakeProcess, &QProcess::readyReadStandardOutput,
            this, &BuildDirManager::processCMakeOutput);
    connect(m_cmakeProcess, &QProcess::readyReadStandardError,
            this, &BuildDirManager::processCMakeError);
    connect(m_cmakeProcess, static_cast<void(QProcess::*)(int,  QProcess::ExitStatus)>(&QProcess::finished),
            this, &BuildDirManager::cmakeFinished);

    QString args;
    Utils::QtcProcess::addArg(&args, srcDir);
    if (!generator.isEmpty())
        Utils::QtcProcess::addArg(&args, QString::fromLatin1("-G%1").arg(generator));
    Utils::QtcProcess::addArgs(&args, toArguments(config, kit()));
    Utils::QtcProcess::addArgs(&args, toolchain.arguments(toArguments(config, kit()), workDirectory().toString()));

    ProjectExplorer::TaskHub::clearTasks(ProjectExplorer::Constants::TASK_CATEGORY_BUILDSYSTEM);

    Core::MessageManager::write(tr("Running \"%1 %2\" in %3.")
                                .arg(tool->cmakeExecutable().toUserOutput())
                                .arg(args)
                                .arg(workDirectory().toUserOutput()));

    m_future = new QFutureInterface<void>();
    m_future->setProgressRange(0, 1);
    Core::ProgressManager::addTask(m_future->future(),
                                   tr("Configuring \"%1\"").arg(m_buildConfiguration->target()->project()->displayName()),
                                   "CMake.Configure");

    m_cmakeProcess->setCommand(tool->cmakeExecutable().toString(), args);
    m_cmakeProcess->start();
    emit configurationStarted();
}

void BuildDirManager::cmakeFinished(int code, QProcess::ExitStatus status)
{
    QTC_ASSERT(m_cmakeProcess, return);

    // process rest of the output:
    processCMakeOutput();
    processCMakeError();

    cleanUpProcess();

    extractData(); // try even if cmake failed...

    QString msg;
    if (status != QProcess::NormalExit)
        msg = tr("*** cmake process crashed!");
    else if (code != 0)
        msg = tr("*** cmake process exited with exit code %1.").arg(code);

    if (!msg.isEmpty()) {
        Core::MessageManager::write(msg);
        ProjectExplorer::TaskHub::addTask(ProjectExplorer::Task::Error, msg,
                                          ProjectExplorer::Constants::TASK_CATEGORY_BUILDSYSTEM);
        m_future->reportCanceled();
    } else {
        m_future->setProgressValue(1);
    }

    m_future->reportFinished();
    delete m_future;
    m_future = nullptr;

    m_hasData = true;
    emit dataAvailable();
}

static QString lineSplit(const QString &rest, const QByteArray &array, std::function<void(const QString &)> f)
{
    QString tmp = rest + Utils::SynchronousProcess::normalizeNewlines(QString::fromLocal8Bit(array));
    int start = 0;
    int end = tmp.indexOf(QLatin1Char('\n'), start);
    while (end >= 0) {
        f(tmp.mid(start, end - start));
        start = end + 1;
        end = tmp.indexOf(QLatin1Char('\n'), start);
    }
    return tmp.mid(start);
}

void BuildDirManager::processCMakeOutput()
{
    static QString rest;
    rest = lineSplit(rest, m_cmakeProcess->readAllStandardOutput(), [this](const QString &s) { Core::MessageManager::write(s); });
}

void BuildDirManager::processCMakeError()
{
    static QString rest;
    rest = lineSplit(rest, m_cmakeProcess->readAllStandardError(), [this](const QString &s) {
        m_parser->stdError(s);
        Core::MessageManager::write(s);
    });
}

void BuildDirManager::checkConfiguration()
{
    if (m_tempDir) // always throw away changes in the tmpdir!
        return;

    ProjectExplorer::Kit *k = m_buildConfiguration->target()->kit();
    const CMakeConfig cache = parsedConfiguration();
    if (cache.isEmpty())
        return; // No cache file yet.

    CMakeConfig newConfig;
    QSet<QString> changedKeys;
    QSet<QString> removedKeys;
    foreach (const CMakeConfigItem &iBc, intendedConfiguration()) {
        const CMakeConfigItem &iCache
                = Utils::findOrDefault(cache, [&iBc](const CMakeConfigItem &i) { return i.key == iBc.key; });
        if (iCache.isNull()) {
            removedKeys << QString::fromUtf8(iBc.key);
        } else if (QString::fromUtf8(iCache.value) != iBc.expandedValue(k)) {
            changedKeys << QString::fromUtf8(iBc.key);
            newConfig.append(iCache);
        } else {
            newConfig.append(iBc);
        }
    }

    if (!changedKeys.isEmpty() || !removedKeys.isEmpty()) {
        QSet<QString> total = removedKeys + changedKeys;
        QStringList keyList = total.toList();
        Utils::sort(keyList);
        QString table = QLatin1String("<table>");
        foreach (const QString &k, keyList) {
            QString change;
            if (removedKeys.contains(k))
                change = tr("<removed>");
            else
                change = QString::fromUtf8(CMakeConfigItem::valueOf(k.toUtf8(), cache)).trimmed();
            if (change.isEmpty())
                change = tr("<empty>");
            table += QString::fromLatin1("\n<tr><td>%1</td><td>%2</td></tr>").arg(k).arg(change.toHtmlEscaped());
        }
        table += QLatin1String("\n</table>");

        QPointer<QMessageBox> box = new QMessageBox(Core::ICore::mainWindow());
        box->setText(tr("CMake configuration has changed on disk."));
        box->setInformativeText(tr("The CMakeCache.txt file has changed: %1").arg(table));
        box->setStandardButtons(QMessageBox::Discard | QMessageBox::Apply);
        box->setDefaultButton(QMessageBox::Discard);

        int ret = box->exec();
        if (ret == QMessageBox::Apply)
            m_buildConfiguration->setCMakeConfiguration(newConfig);
    }
}

static QByteArray trimCMakeCacheLine(const QByteArray &in) {
    int start = 0;
    while (start < in.count() && (in.at(start) == ' ' || in.at(start) == '\t'))
        ++start;

    return in.mid(start, in.count() - start - 1);
}

static QByteArrayList splitCMakeCacheLine(const QByteArray &line) {
    const int colonPos = line.indexOf(':');
    if (colonPos < 0)
        return QByteArrayList();

    const int equalPos = line.indexOf('=', colonPos + 1);
    if (equalPos < colonPos)
        return QByteArrayList();

    return QByteArrayList() << line.mid(0, colonPos)
                            << line.mid(colonPos + 1, equalPos - colonPos - 1)
                            << line.mid(equalPos + 1);
}

static CMakeConfigItem::Type fromByteArray(const QByteArray &type) {
    if (type == "BOOL")
        return CMakeConfigItem::BOOL;
    if (type == "STRING")
        return CMakeConfigItem::STRING;
    if (type == "FILEPATH")
        return CMakeConfigItem::FILEPATH;
    if (type == "PATH")
        return CMakeConfigItem::PATH;
    QTC_CHECK(type == "INTERNAL" || type == "STATIC");

    return CMakeConfigItem::INTERNAL;
}

CMakeConfig BuildDirManager::parseConfiguration(const Utils::FileName &cacheFile,
                                                QString *errorMessage)
{
    CMakeConfig result;
    QFile cache(cacheFile.toString());
    if (!cache.open(QIODevice::ReadOnly | QIODevice::Text)) {
        if (errorMessage)
            *errorMessage = tr("Failed to open %1 for reading.").arg(cacheFile.toUserOutput());
        return CMakeConfig();
    }

    QSet<QByteArray> advancedSet;
    QByteArray documentation;
    while (!cache.atEnd()) {
        const QByteArray line = trimCMakeCacheLine(cache.readLine());

        if (line.isEmpty() || line.startsWith('#'))
            continue;

        if (line.startsWith("//")) {
            documentation = line.mid(2);
            continue;
        }

        const QByteArrayList pieces = splitCMakeCacheLine(line);
        if (pieces.isEmpty())
            continue;

        QTC_ASSERT(pieces.count() == 3, continue);
        const QByteArray key = pieces.at(0);
        const QByteArray type = pieces.at(1);
        const QByteArray value = pieces.at(2);

        if (key.endsWith("-ADVANCED") && value == "1") {
            advancedSet.insert(key.left(key.count() - 9 /* "-ADVANCED" */));
        } else {
            CMakeConfigItem::Type t = fromByteArray(type);
            result << CMakeConfigItem(key, t, documentation, value);
        }
    }

    // Set advanced flags:
    for (int i = 0; i < result.count(); ++i) {
        CMakeConfigItem &item = result[i];
        item.isAdvanced = advancedSet.contains(item.key);
    }

    Utils::sort(result, CMakeConfigItem::sortOperator());

    return result;
}

void BuildDirManager::maybeForceReparse()
{
    checkConfiguration();

    const QByteArray GENERATOR_KEY = "CMAKE_GENERATOR";
    const QByteArray EXTRA_GENERATOR_KEY = "CMAKE_EXTRA_GENERATOR";
    const QByteArray CMAKE_COMMAND_KEY = "CMAKE_COMMAND";

    const QByteArrayList criticalKeys
            = QByteArrayList() << GENERATOR_KEY << CMAKE_COMMAND_KEY;

    if (!m_hasData) {
        forceReparse();
        return;
    }

    const CMakeConfig currentConfig = parsedConfiguration();

    const CMakeTool *tool = CMakeKitInformation::cmakeTool(kit());
    QTC_ASSERT(tool, return); // No cmake... we should not have ended up here in the first place
    const QString kitGenerator = CMakeGeneratorKitInformation::generator(kit());
    int pos = kitGenerator.lastIndexOf(QLatin1String(" - "));
    const QString extraKitGenerator = (pos > 0) ? kitGenerator.left(pos) : QString();
    const QString mainKitGenerator = (pos > 0) ? kitGenerator.mid(pos + 3) : kitGenerator;
    CMakeConfig targetConfig = m_buildConfiguration->cmakeConfiguration();
    targetConfig.append(CMakeConfigItem(GENERATOR_KEY, CMakeConfigItem::INTERNAL,
                                        QByteArray(), mainKitGenerator.toUtf8()));
    if (!extraKitGenerator.isEmpty())
        targetConfig.append(CMakeConfigItem(EXTRA_GENERATOR_KEY, CMakeConfigItem::INTERNAL,
                                            QByteArray(), extraKitGenerator.toUtf8()));
    targetConfig.append(CMakeConfigItem(CMAKE_COMMAND_KEY, CMakeConfigItem::INTERNAL,
                                        QByteArray(), tool->cmakeExecutable().toUserOutput().toUtf8()));
    Utils::sort(targetConfig, CMakeConfigItem::sortOperator());

    bool mustReparse = false;
    auto ccit = currentConfig.constBegin();
    auto kcit = targetConfig.constBegin();

    while (ccit != currentConfig.constEnd() && kcit != targetConfig.constEnd()) {
        if (ccit->key == kcit->key) {
            if (ccit->value != kcit->value) {
                if (criticalKeys.contains(kcit->key)) {
                        clearCache();
                        return;
                }
                mustReparse = true;
            }
            ++ccit;
            ++kcit;
        } else {
            if (ccit->key < kcit->key) {
                ++ccit;
            } else {
                ++kcit;
                mustReparse = true;
            }
        }
    }

    // If we have keys that do not exist yet, then reparse.
    //
    // The critical keys *must* be set in cmake configuration, so those were already
    // handled above.
    if (mustReparse || kcit != targetConfig.constEnd())
        forceReparse();
}

} // namespace Internal
} // namespace CMakeProjectManager<|MERGE_RESOLUTION|>--- conflicted
+++ resolved
@@ -155,7 +155,18 @@
     return false;
 }
 
-<<<<<<< HEAD
+void BuildDirManager::cmakeFilesChanged()
+{
+    if (isParsing())
+        return;
+
+    const CMakeTool *tool = CMakeKitInformation::cmakeTool(m_buildConfiguration->target()->kit());
+    if (!tool->isAutoRun())
+        return;
+
+    m_reparseTimer.start();
+}
+
 namespace {
 bool removePath(QString path)
 {
@@ -185,19 +196,6 @@
     return result;
 }
 } // ::anonymous
-=======
-void BuildDirManager::cmakeFilesChanged()
-{
-    if (isParsing())
-        return;
-
-    const CMakeTool *tool = CMakeKitInformation::cmakeTool(m_buildConfiguration->target()->kit());
-    if (!tool->isAutoRun())
-        return;
-
-    m_reparseTimer.start();
-}
->>>>>>> 828aa7d5
 
 void BuildDirManager::forceReparse()
 {
