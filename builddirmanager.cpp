/****************************************************************************
**
** Copyright (C) 2016 The Qt Company Ltd.
** Contact: https://www.qt.io/licensing/
**
** This file is part of Qt Creator.
**
** Commercial License Usage
** Licensees holding valid commercial Qt licenses may use this file in
** accordance with the commercial license agreement provided with the
** Software or, alternatively, in accordance with the terms contained in
** a written agreement between you and The Qt Company. For licensing terms
** and conditions see https://www.qt.io/terms-conditions. For further
** information use the contact form at https://www.qt.io/contact-us.
**
** GNU General Public License Usage
** Alternatively, this file may be used under the terms of the GNU
** General Public License version 3 as published by the Free Software
** Foundation with exceptions as appearing in the file LICENSE.GPL3-EXCEPT
** included in the packaging of this file. Please review the following
** information to ensure the GNU General Public License requirements will
** be met: https://www.gnu.org/licenses/gpl-3.0.html.
**
****************************************************************************/

#include "builddirmanager.h"
#include "cmakebuildconfiguration.h"
#include "cmakekitinformation.h"
#include "cmakeparser.h"
#include "cmakeprojectmanager.h"
#include "cmakeprojectnodes.h"
#include "cmaketool.h"

#include <coreplugin/icore.h>
#include <coreplugin/documentmanager.h>
#include <coreplugin/messagemanager.h>
#include <coreplugin/editormanager/editormanager.h>
#include <coreplugin/progressmanager/progressmanager.h>
#include <cpptools/projectpartbuilder.h>
#include <projectexplorer/headerpath.h>
#include <projectexplorer/kit.h>
#include <projectexplorer/kitinformation.h>
#include <projectexplorer/project.h>
#include <projectexplorer/projectexplorerconstants.h>
#include <projectexplorer/projectnodes.h>
#include <projectexplorer/target.h>
#include <projectexplorer/taskhub.h>
#include <projectexplorer/toolchain.h>

#include <utils/algorithm.h>
#include <utils/fileutils.h>
#include <utils/qtcassert.h>
#include <utils/qtcprocess.h>
#include <utils/synchronousprocess.h>

#include <QDateTime>
#include <QFile>
#include <QFileInfo>
#include <QMessageBox>
#include <QRegularExpression>
#include <QSet>
#include <QTemporaryDir>

using namespace ProjectExplorer;

// --------------------------------------------------------------------
// Helper:
// --------------------------------------------------------------------

namespace CMakeProjectManager {
namespace Internal {

static QStringList toArguments(const CMakeConfig &config, const Kit *k) {
    return Utils::transform(config, [k](const CMakeConfigItem &i) -> QString {
        return i.toArgument(k->macroExpander());
    });
}

// --------------------------------------------------------------------
// Compose source tree:
// --------------------------------------------------------------------
namespace {
bool sortNodesByPath(Node *a, Node *b)
{
    return a->filePath() < b->filePath();
}

QList<FileNode*> composeProjectTree(QList<FileNode*> cmakefiles,
                                    QList<FileNode*> treefiles)
{
    // Step 1: sort lists. treefiles already sorted
    Utils::sort(cmakefiles, sortNodesByPath);

    // Step 2: get only added files
    QList<ProjectExplorer::FileNode *> added;
    QList<ProjectExplorer::FileNode *> deleted;
    ProjectExplorer::compareSortedLists(cmakefiles, treefiles, deleted, added, sortNodesByPath);
    qDeleteAll(ProjectExplorer::subtractSortedList(treefiles, added, sortNodesByPath));

    // Step 3: now add new files to the cmakefiles. Note: using cmakefiles as a base is a good idea!
    cmakefiles.append(added);

    return cmakefiles;
}

} // ::anonymous

// --------------------------------------------------------------------
// BuildDirManager:
// --------------------------------------------------------------------

BuildDirManager::BuildDirManager(CMakeBuildConfiguration *bc) :
    m_buildConfiguration(bc),
    m_treeBuilder(new TreeBuilder(this))
{
    QTC_ASSERT(bc, return);
    m_projectName = sourceDirectory().fileName();

    m_reparseTimer.setSingleShot(true);

    connect(&m_reparseTimer, &QTimer::timeout, this, &BuildDirManager::parse);
    connect(Core::EditorManager::instance(), &Core::EditorManager::aboutToSave,
            this, &BuildDirManager::handleDocumentSaves);

    connect(m_treeBuilder.get(), &TreeBuilder::parsingFinished, [this]() {
        completeParsing();
    });
}

BuildDirManager::~BuildDirManager()
{
    stopProcess();
    resetData();
    qDeleteAll(m_watchedFiles);
    delete m_tempDir;
}

const Kit *BuildDirManager::kit() const
{
    return m_buildConfiguration->target()->kit();
}

const Utils::FileName BuildDirManager::buildDirectory() const
{
    return m_buildConfiguration->buildDirectory();
}

const Utils::FileName BuildDirManager::workDirectory() const
{
    const Utils::FileName bdir = buildDirectory();
    if (bdir.exists())
        return bdir;
    if (m_tempDir)
        return Utils::FileName::fromString(m_tempDir->path());
    return bdir;
}

const Utils::FileName BuildDirManager::sourceDirectory() const
{
    return m_buildConfiguration->target()->project()->projectDirectory();
}

const CMakeConfig BuildDirManager::intendedConfiguration() const
{
    return m_buildConfiguration->cmakeConfiguration();
}

const CMakeToolchainInfo &BuildDirManager::cmakeToolchainInfo() const
{
    return m_buildConfiguration->cmakeToolchainInfo();
}

bool BuildDirManager::isParsing() const
{
    const bool parsingTree = m_treeBuilder && m_treeBuilder->isParsing();
    const bool parsingCMake = m_cmakeProcess && m_cmakeProcess->state() != QProcess::NotRunning;
    return parsingTree || parsingCMake;
}

void BuildDirManager::cmakeFilesChanged()
{
    if (isParsing())
        return;

    const CMakeTool *tool = CMakeKitInformation::cmakeTool(m_buildConfiguration->target()->kit());
    if (!tool->isAutoRun())
        return;

    m_reparseTimer.start(1000);
}

void BuildDirManager::forceReparse()
{
    if (m_buildConfiguration->target()->activeBuildConfiguration() != m_buildConfiguration)
        return;

    stopProcess();

    CMakeTool *tool = CMakeKitInformation::cmakeTool(kit());
    QTC_ASSERT(tool, return);

    startCMake(tool, CMakeGeneratorKitInformation::generatorArguments(kit()), intendedConfiguration(), cmakeToolchainInfo());
}

void BuildDirManager::resetData()
{
    m_hasData = false;

    qDeleteAll(m_watchedFiles);
    m_watchedFiles.clear();

    m_cmakeCache.clear();
    m_projectName.clear();
    m_buildTargets.clear();
    qDeleteAll(m_files);
    m_files.clear();
}

bool BuildDirManager::updateCMakeStateBeforeBuild()
{
    return m_reparseTimer.isActive();
}

bool BuildDirManager::persistCMakeState()
{
    if (!m_tempDir)
        return false;

    QDir dir(buildDirectory().toString());
    dir.mkpath(buildDirectory().toString());

    delete m_tempDir;
    m_tempDir = nullptr;

    resetData();
    QTimer::singleShot(0, this, &BuildDirManager::parse); // make sure signals only happen afterwards!
    return true;
}

void BuildDirManager::generateProjectTree(CMakeProjectNode *root)
{
    root->setDisplayName(m_projectName);

    // Delete no longer necessary file watcher:
    const QSet<Utils::FileName> currentWatched
            = Utils::transform(m_watchedFiles, [](CMakeFile *cmf) { return cmf->filePath(); });
    const QSet<Utils::FileName> toWatch = m_cmakeFiles;
    QSet<Utils::FileName> toDelete = currentWatched;
    toDelete.subtract(toWatch);
    m_watchedFiles = Utils::filtered(m_watchedFiles, [&toDelete](Internal::CMakeFile *cmf) {
            if (toDelete.contains(cmf->filePath())) {
                delete cmf;
                return false;
            }
            return true;
        });

    // Add new file watchers:
    QSet<Utils::FileName> toAdd = toWatch;
    toAdd.subtract(currentWatched);
    foreach (const Utils::FileName &fn, toAdd) {
        CMakeFile *cm = new CMakeFile(this, fn);
        Core::DocumentManager::addDocument(cm);
        m_watchedFiles.insert(cm);
    }

    QList<FileNode *> fileNodes = m_files;
    root->buildTree(fileNodes);
    m_files.clear(); // Some of the FileNodes in files() were deleted!
}

QSet<Core::Id> BuildDirManager::updateCodeModel(CppTools::ProjectPartBuilder &ppBuilder)
{
    QSet<Core::Id> languages;
    ToolChain *tcCxx = ToolChainKitInformation::toolChain(kit(), ToolChain::Language::Cxx);
    ToolChain *tcC = ToolChainKitInformation::toolChain(kit(), ToolChain::Language::C);
    const Utils::FileName sysroot = SysRootKitInformation::sysRoot(kit());

    QHash<QString, QStringList> targetDataCacheCxx;
    QHash<QString, QStringList> targetDataCacheC;
    foreach (const CMakeBuildTarget &cbt, buildTargets()) {
        if (cbt.targetType == UtilityType)
            continue;

        // CMake shuffles the include paths that it reports via the CodeBlocks generator
        // So remove the toolchain include paths, so that at least those end up in the correct
        // place.
<<<<<<< HEAD
        QStringList cxxflags = getCXXFlagsFor(cbt, targetDataCache);
        QSet<Utils::FileName> tcIncludes;
        foreach (const HeaderPath &hp, tc->systemHeaderPaths(cxxflags, sysroot))
            tcIncludes.insert(Utils::FileName::fromString(hp.path()));
=======
        auto cxxflags = getFlagsFor(cbt, targetDataCacheCxx, ToolChain::Language::Cxx);
        auto cflags = getFlagsFor(cbt, targetDataCacheC, ToolChain::Language::C);
        QSet<QString> tcIncludes;
        if (tcCxx)
            foreach (const HeaderPath &hp, tcCxx->systemHeaderPaths(cxxflags, sysroot))
                tcIncludes.insert(hp.path());
        if (tcC)
            foreach (const HeaderPath &hp, tcC->systemHeaderPaths(cflags, sysroot))
                tcIncludes.insert(hp.path());
>>>>>>> 94c3cf53
        QStringList includePaths;
        foreach (const Utils::FileName &i, cbt.includeFiles) {
            if (!tcIncludes.contains(i))
                includePaths.append(i.toString());
        }
        includePaths += buildDirectory().toString();
        ppBuilder.setIncludePaths(includePaths);
        ppBuilder.setCFlags(cflags);
        ppBuilder.setCxxFlags(cxxflags);
        ppBuilder.setDefines(cbt.defines);
        ppBuilder.setDisplayName(cbt.title);

        const QSet<Core::Id> partLanguages
                = QSet<Core::Id>::fromList(ppBuilder.createProjectPartsForFiles(
                                               Utils::transform(cbt.files, [](const Utils::FileName &fn) { return fn.toString(); })));

        languages.unite(partLanguages);
    }
    return languages;
}

void BuildDirManager::parse()
{
    checkConfiguration();

    CMakeTool *tool = CMakeKitInformation::cmakeTool(kit());
    const QStringList generatorArgs = CMakeGeneratorKitInformation::generatorArguments(kit());

    QTC_ASSERT(tool, return);

    const QString cbpFile = CMakeManager::findCbpFile(QDir(workDirectory().toString()));
    const QFileInfo cbpFileFi = cbpFile.isEmpty() ? QFileInfo() : QFileInfo(cbpFile);
    if (!cbpFileFi.exists()) {
        // Initial create:
        startCMake(tool, generatorArgs, intendedConfiguration(), cmakeToolchainInfo());
        return;
    }

    const bool mustUpdate = m_cmakeFiles.isEmpty()
            || Utils::anyOf(m_cmakeFiles, [&cbpFileFi](const Utils::FileName &f) {
                   return f.toFileInfo().lastModified() > cbpFileFi.lastModified();
               });
    if (mustUpdate) {
        startCMake(tool, generatorArgs, CMakeConfig(), CMakeToolchainInfo());
    } else {
        extractData();
        m_hasData = true;
        emit dataAvailable();
    }
}

void BuildDirManager::clearCache()
{
    auto cmakeCache = Utils::FileName(workDirectory()).appendPath(QLatin1String("CMakeCache.txt"));
    auto cmakeFiles = Utils::FileName(workDirectory()).appendPath(QLatin1String("CMakeFiles"));

    const bool mustCleanUp = cmakeCache.exists() || cmakeFiles.exists();
    if (!mustCleanUp)
        return;

    Utils::FileUtils::removeRecursively(cmakeCache);
    Utils::FileUtils::removeRecursively(cmakeFiles);

    forceReparse();
}

QList<CMakeBuildTarget> BuildDirManager::buildTargets() const
{
    return m_buildTargets;
}

CMakeConfig BuildDirManager::parsedConfiguration() const
{
    if (m_cmakeCache.isEmpty()) {
        Utils::FileName cacheFile = workDirectory();
        cacheFile.appendPath(QLatin1String("CMakeCache.txt"));
        if (!cacheFile.exists())
            return m_cmakeCache;
        QString errorMessage;
        m_cmakeCache = parseConfiguration(cacheFile, &errorMessage);
        if (!errorMessage.isEmpty())
            emit errorOccured(errorMessage);
        const Utils::FileName sourceOfBuildDir
                = Utils::FileName::fromUtf8(CMakeConfigItem::valueOf("CMAKE_HOME_DIRECTORY", m_cmakeCache));
        const Utils::FileName canonicalSourceOfBuildDir = Utils::FileUtils::canonicalPath(sourceOfBuildDir);
        const Utils::FileName canonicalSourceDirectory = Utils::FileUtils::canonicalPath(sourceDirectory());
        if (canonicalSourceOfBuildDir != canonicalSourceDirectory) // Uses case-insensitive compare where appropriate
            emit errorOccured(tr("The build directory is not for %1 but for %2")
                    .arg(canonicalSourceOfBuildDir.toUserOutput(),
                         canonicalSourceDirectory.toUserOutput()));
    }
    return m_cmakeCache;
}

void BuildDirManager::stopProcess()
{
    m_treeBuilder->cancel();

    if (!m_cmakeProcess)
        return;

    m_cmakeProcess->disconnect();

    if (m_cmakeProcess->state() == QProcess::Running) {
        m_cmakeProcess->terminate();
        if (!m_cmakeProcess->waitForFinished(500) && m_cmakeProcess->state() == QProcess::Running)
            m_cmakeProcess->kill();
    }

    cleanUpProcess();
    m_treeBuilder->wait();

    if (!m_future)
      return;
    m_future->reportCanceled();
    m_future->reportFinished();
    delete m_future;
    m_future = nullptr;
}

void BuildDirManager::cleanUpProcess()
{
    if (!m_cmakeProcess)
        return;

    QTC_ASSERT(m_cmakeProcess->state() == QProcess::NotRunning, return);

    m_cmakeProcess->disconnect();

    if (m_cmakeProcess->state() == QProcess::Running) {
        m_cmakeProcess->terminate();
        if (!m_cmakeProcess->waitForFinished(500) && m_cmakeProcess->state() == QProcess::Running)
            m_cmakeProcess->kill();
    }
    m_cmakeProcess->waitForFinished();
    delete m_cmakeProcess;
    m_cmakeProcess = nullptr;

    // Delete issue parser:
    m_parser->flush();
    delete m_parser;
    m_parser = nullptr;
}

void BuildDirManager::extractData()
{
    const Utils::FileName topCMake
            = Utils::FileName::fromString(sourceDirectory().toString() + QLatin1String("/CMakeLists.txt"));

    resetData();

    // Run this code on any scope exit
    auto extractTreeData = [this] (void*) {
        // Build file system tree
        auto treeFiles = m_treeBuilder->fileNodes();
        qDebug() << "Extract data," << "Tree:" << treeFiles.count() << "CMake:" << m_files.count();
        m_files = composeProjectTree(m_files, treeFiles);
    };
    std::unique_ptr<void, decltype(extractTreeData)> scopeExitRun{reinterpret_cast<void*>(1), extractTreeData};

    m_projectName = sourceDirectory().fileName();
    m_files.append(new FileNode(topCMake, ProjectFileType, false));
    // Do not insert topCMake into m_cmakeFiles: The project already watches that!

    // Find cbp file
    Utils::FileName cbpFile = Utils::FileName::fromString(CMakeManager::findCbpFile(workDirectory().toString()));
    if (cbpFile.isEmpty())
        return;
    m_cmakeFiles.insert(cbpFile);

    // Add CMakeCache.txt file:
    Utils::FileName cacheFile = workDirectory();
    cacheFile.appendPath(QLatin1String("CMakeCache.txt"));
    if (cacheFile.toFileInfo().exists())
        m_cmakeFiles.insert(cacheFile);

    // setFolderName
    CMakeCbpParser cbpparser;
    CMakeTool *cmake = CMakeKitInformation::cmakeTool(kit());
    // Parsing
    if (!cbpparser.parseCbpFile(cmake->pathMapper(), cbpFile, sourceDirectory()))
        return;

    m_projectName = cbpparser.projectName();

    m_files = cbpparser.fileList();
    if (cbpparser.hasCMakeFiles()) {
        m_files.append(cbpparser.cmakeFileList());
        foreach (const FileNode *node, cbpparser.cmakeFileList())
            m_cmakeFiles.insert(node->filePath());
    }

    // Make sure the top cmakelists.txt file is always listed:
    if (!Utils::contains(m_files, [topCMake](FileNode *fn) { return fn->filePath() == topCMake; })) {
        m_files.append(new FileNode(topCMake, ProjectFileType, false));
    }

    m_buildTargets = cbpparser.buildTargets();
}

void BuildDirManager::startCMake(CMakeTool *tool, const QStringList &generatorArgs,
                                 const CMakeConfig &config, const CMakeToolchainInfo &toolchain)
{
    QTC_ASSERT(tool && tool->isValid(), return);

    QTC_ASSERT(!m_cmakeProcess, return);
    QTC_ASSERT(!m_parser, return);
    QTC_ASSERT(!m_future, return);

    // Find a directory to set up into:
    if (!buildDirectory().exists()) {
        if (!m_tempDir)
            m_tempDir = new QTemporaryDir(QDir::tempPath() + QLatin1String("/qtc-cmake-XXXXXX"));
        QTC_ASSERT(m_tempDir->isValid(), return);
    }

    // Make sure work directory exists:
    QTC_ASSERT(workDirectory().exists(), return);

    m_parser = new CMakeParser;
    QDir source = QDir(sourceDirectory().toString());
    connect(m_parser, &IOutputParser::addTask, m_parser,
            [source](const Task &task) {
                if (task.file.isEmpty() || task.file.toFileInfo().isAbsolute()) {
                    TaskHub::addTask(task);
                } else {
                    Task t = task;
                    t.file = Utils::FileName::fromString(source.absoluteFilePath(task.file.toString()));
                    TaskHub::addTask(t);
                }
            });

    // Always use the sourceDir: If we are triggered because the build directory is getting deleted
    // then we are racing against CMakeCache.txt also getting deleted.
    const QString srcDir = sourceDirectory().toString();

    m_cmakeProcess = new Utils::QtcProcess(this);
    m_cmakeProcess->setWorkingDirectory(workDirectory().toString());
    m_cmakeProcess->setEnvironment(m_buildConfiguration->environment());

    connect(m_cmakeProcess, &QProcess::readyReadStandardOutput,
            this, &BuildDirManager::processCMakeOutput);
    connect(m_cmakeProcess, &QProcess::readyReadStandardError,
            this, &BuildDirManager::processCMakeError);
    connect(m_cmakeProcess, static_cast<void(QProcess::*)(int,  QProcess::ExitStatus)>(&QProcess::finished),
            this, &BuildDirManager::cmakeFinished);

    QString args;
    Utils::QtcProcess::addArg(&args, srcDir);
    Utils::QtcProcess::addArgs(&args, generatorArgs);
    Utils::QtcProcess::addArgs(&args, toArguments(config, kit()));
    Utils::QtcProcess::addArgs(&args, toolchain.arguments(toArguments(config, kit()), workDirectory().toString()));

    TaskHub::clearTasks(ProjectExplorer::Constants::TASK_CATEGORY_BUILDSYSTEM);

    Core::MessageManager::write(tr("Running \"%1 %2\" in %3.")
                                .arg(tool->cmakeExecutable().toUserOutput())
                                .arg(args)
                                .arg(workDirectory().toUserOutput()));

    m_future = new QFutureInterface<void>();
    m_future->setProgressRange(0, 1);
    Core::ProgressManager::addTask(m_future->future(),
                                   tr("Configuring \"%1\"").arg(m_buildConfiguration->target()->project()->displayName()),
                                   "CMake.Configure");

    m_cmakeProcess->setCommand(tool->cmakeExecutable().toString(), args);
    m_cmakeProcess->start();
    startTreeBuilder();
    emit configurationStarted();
}

void BuildDirManager::startTreeBuilder()
{
    QTC_ASSERT(m_treeBuilder, return);
    // Start parsing, that mean future creation
    m_treeBuilder->startParsing(sourceDirectory());

    Core::ProgressManager::addTask(m_treeBuilder->future(),
                                   tr("Scanning tree \"%1\"").arg(m_buildConfiguration->target()->project()->displayName()),
                                   "CMake.Scanning");
}

void BuildDirManager::cmakeFinished(int code, QProcess::ExitStatus status)
{
    QTC_ASSERT(m_cmakeProcess, return);

    // process rest of the output:
    processCMakeOutput();
    processCMakeError();

    cleanUpProcess();

    QString msg;
    if (status != QProcess::NormalExit)
        msg = tr("*** cmake process crashed!");
    else if (code != 0)
        msg = tr("*** cmake process exited with exit code %1.").arg(code);

    if (!msg.isEmpty()) {
        Core::MessageManager::write(msg);
        TaskHub::addTask(Task::Error, msg, ProjectExplorer::Constants::TASK_CATEGORY_BUILDSYSTEM);
        m_future->reportCanceled();
    } else {
        m_future->setProgressValue(1);
    }

    m_future->reportFinished();
    delete m_future;
    m_future = nullptr;

    completeParsing();
}

static QString lineSplit(const QString &rest, const QByteArray &array, std::function<void(const QString &)> f)
{
    QString tmp = rest + Utils::SynchronousProcess::normalizeNewlines(QString::fromLocal8Bit(array));
    int start = 0;
    int end = tmp.indexOf(QLatin1Char('\n'), start);
    while (end >= 0) {
        f(tmp.mid(start, end - start));
        start = end + 1;
        end = tmp.indexOf(QLatin1Char('\n'), start);
    }
    return tmp.mid(start);
}

void BuildDirManager::processCMakeOutput()
{
    static QString rest;
    rest = lineSplit(rest, m_cmakeProcess->readAllStandardOutput(), [this](const QString &s) { Core::MessageManager::write(s); });
}

void BuildDirManager::processCMakeError()
{
    static QString rest;
    rest = lineSplit(rest, m_cmakeProcess->readAllStandardError(), [this](const QString &s) {
        m_parser->stdError(s);
        Core::MessageManager::write(s);
    });
}

void BuildDirManager::completeParsing()
{
    if (m_cmakeProcess || m_treeBuilder->isParsing())
        return;

    extractData(); // try even if cmake failed...
    m_hasData = true;
    emit dataAvailable();
}

QStringList BuildDirManager::getFlagsFor(const CMakeBuildTarget &buildTarget,
                                         QHash<QString, QStringList> &cache,
                                         ToolChain::Language lang)
{
    // check cache:
    auto it = cache.constFind(buildTarget.title);
    if (it != cache.constEnd())
        return *it;

    if (extractFlagsFromMake(buildTarget, cache, lang))
        return cache.value(buildTarget.title);

    if (extractFlagsFromNinja(buildTarget, cache, lang))
        return cache.value(buildTarget.title);

    cache.insert(buildTarget.title, QStringList());
    return QStringList();
}

bool BuildDirManager::extractFlagsFromMake(const CMakeBuildTarget &buildTarget,
                                           QHash<QString, QStringList> &cache,
                                           ToolChain::Language lang)
{
<<<<<<< HEAD
    QString makeCommand = buildTarget.makeCommand.toString();
=======
    QString flagsPrefix;
    switch (lang)
    {
    case ToolChain::Language::Cxx:
        flagsPrefix = QLatin1String("CXX_FLAGS =");
        break;
    case ToolChain::Language::C:
        flagsPrefix = QLatin1String("C_FLAGS =");
        break;
    default:
        return false;
    }

    QString makeCommand = QDir::fromNativeSeparators(buildTarget.makeCommand);
>>>>>>> 94c3cf53
    int startIndex = makeCommand.indexOf('\"');
    int endIndex = makeCommand.indexOf('\"', startIndex + 1);
    if (startIndex != -1 && endIndex != -1) {
        startIndex += 1;
        QString makefile = makeCommand.mid(startIndex, endIndex - startIndex);
        int slashIndex = makefile.lastIndexOf('/');
        makefile.truncate(slashIndex);
        makefile.append("/CMakeFiles/" + buildTarget.title + ".dir/flags.make");
        // Remove un-needed shell escaping:
        makefile = makefile.remove("\\");
        QFile file(makefile);
        if (file.exists()) {
            file.open(QIODevice::ReadOnly | QIODevice::Text);
            QTextStream stream(&file);
            while (!stream.atEnd()) {
                QString line = stream.readLine().trimmed();
                if (line.startsWith(flagsPrefix)) {
                    // Skip past =
                    auto flags =
                        Utils::transform(line.mid(flagsPrefix.length()).trimmed().split(' ', QString::SkipEmptyParts), [](QString flag) -> QString {
                            // Remove \' for function-style macrosses:
                            // -D'MACRO()'=xxx
                            // -D'MACRO()=xxx'
                            // -D'MACRO()'
                            return flag
                                    .replace(QRegExp("^-D(\\s*)'([0-9a-ZA-Z_\\(\\)]+)'="),      "-D\\1\\2=")
                                    .replace(QRegExp("^-D(\\s*)'([0-9a-ZA-Z_\\(\\)]+)=(.+)'$"), "-D\\1\\2=\\3")
                                    .replace(QRegExp("^-D(\\s*)'([0-9a-ZA-Z_\\(\\)]+)'$"),      "-D\\1\\2");
                        });
                    cache.insert(buildTarget.title, flags);
                    qDebug() << "Flags:" << (lang == ToolChain::Language::Cxx ? "C++" : "C") << flags;
                    return true;
                }
            }
        }
    }
    return false;
}

bool BuildDirManager::extractFlagsFromNinja(const CMakeBuildTarget &buildTarget,
                                            QHash<QString, QStringList> &cache,
                                            ToolChain::Language lang)
{
    Q_UNUSED(buildTarget)
    if (!cache.isEmpty()) // We fill the cache in one go!
        return false;

    QString compilerPrefix;
    switch (lang)
    {
    case ToolChain::Language::Cxx:
        compilerPrefix = QLatin1String("CXX_COMPILER");
        break;
    case ToolChain::Language::C:
        compilerPrefix = QLatin1String("C_COMPILER");
        break;
    default:
        return false;
    }

    // Attempt to find build.ninja file and obtain FLAGS (CXX_FLAGS) from there if no suitable flags.make were
    // found
    // Get "all" target's working directory
    QByteArray ninjaFile;
    QString buildNinjaFile = buildTargets().at(0).workingDirectory.toString();
    buildNinjaFile += "/build.ninja";
    QFile buildNinja(buildNinjaFile);
    if (buildNinja.exists()) {
        buildNinja.open(QIODevice::ReadOnly | QIODevice::Text);
        ninjaFile = buildNinja.readAll();
        buildNinja.close();
    }

    if (ninjaFile.isEmpty())
        return false;

    QTextStream stream(ninjaFile);
    bool cxxFound = false;
    const QString targetSignature = "# Object build statements for ";
    QString currentTarget;

    while (!stream.atEnd()) {
        // 1. Look for a block that refers to the current target
        // 2. Look for a build rule which invokes CXX_COMPILER
        // 3. Return the FLAGS definition
        QString line = stream.readLine().trimmed();
        if (line.startsWith('#')) {
            if (line.startsWith(targetSignature)) {
                int pos = line.lastIndexOf(' ');
                currentTarget = line.mid(pos + 1);
            }
        } else if (!currentTarget.isEmpty() && line.startsWith("build")) {
            cxxFound = line.indexOf(compilerPrefix) != -1;
        } else if (cxxFound && line.startsWith("FLAGS =")) {
            // Skip past =
            cache.insert(currentTarget, line.mid(7).trimmed().split(' ', QString::SkipEmptyParts));
        }
    }
    return !cache.isEmpty();
}

void BuildDirManager::checkConfiguration()
{
    if (m_tempDir) // always throw away changes in the tmpdir!
        return;

    Kit *k = m_buildConfiguration->target()->kit();
    const CMakeConfig cache = parsedConfiguration();
    if (cache.isEmpty())
        return; // No cache file yet.

    CMakeConfig newConfig;
    QSet<QString> changedKeys;
    QSet<QString> removedKeys;
    foreach (const CMakeConfigItem &iBc, intendedConfiguration()) {
        const CMakeConfigItem &iCache
                = Utils::findOrDefault(cache, [&iBc](const CMakeConfigItem &i) { return i.key == iBc.key; });
        if (iCache.isNull()) {
            removedKeys << QString::fromUtf8(iBc.key);
        } else if (QString::fromUtf8(iCache.value) != iBc.expandedValue(k)) {
            changedKeys << QString::fromUtf8(iBc.key);
            newConfig.append(iCache);
        } else {
            newConfig.append(iBc);
        }
    }

    if (!changedKeys.isEmpty() || !removedKeys.isEmpty()) {
        QSet<QString> total = removedKeys + changedKeys;
        QStringList keyList = total.toList();
        Utils::sort(keyList);
        QString table = QLatin1String("<table>");
        foreach (const QString &k, keyList) {
            QString change;
            if (removedKeys.contains(k))
                change = tr("<removed>");
            else
                change = QString::fromUtf8(CMakeConfigItem::valueOf(k.toUtf8(), cache)).trimmed();
            if (change.isEmpty())
                change = tr("<empty>");
            table += QString::fromLatin1("\n<tr><td>%1</td><td>%2</td></tr>").arg(k).arg(change.toHtmlEscaped());
        }
        table += QLatin1String("\n</table>");

        QPointer<QMessageBox> box = new QMessageBox(Core::ICore::mainWindow());
        box->setText(tr("CMake configuration has changed on disk."));
        box->setInformativeText(tr("The CMakeCache.txt file has changed: %1").arg(table));
        auto *defaultButton = box->addButton(tr("Overwrite Changes in CMake"), QMessageBox::RejectRole);
        box->addButton(tr("Apply Changes to Project"), QMessageBox::AcceptRole);
        box->setDefaultButton(defaultButton);

        int ret = box->exec();
        if (ret == QMessageBox::Apply)
            m_buildConfiguration->setCMakeConfiguration(newConfig);
    }
}

void BuildDirManager::handleDocumentSaves(Core::IDocument *document)
{
    Target *t = m_buildConfiguration->target()->project()->activeTarget();
    BuildConfiguration *bc = t ? t->activeBuildConfiguration() : nullptr;

    if (!m_cmakeFiles.contains(document->filePath()) ||
        m_buildConfiguration->target() != t ||
        m_buildConfiguration != bc)
        return;

    m_reparseTimer.start(100);
}

static QByteArray trimCMakeCacheLine(const QByteArray &in) {
    int start = 0;
    while (start < in.count() && (in.at(start) == ' ' || in.at(start) == '\t'))
        ++start;

    return in.mid(start, in.count() - start - 1);
}

static QByteArrayList splitCMakeCacheLine(const QByteArray &line) {
    const int colonPos = line.indexOf(':');
    if (colonPos < 0)
        return QByteArrayList();

    const int equalPos = line.indexOf('=', colonPos + 1);
    if (equalPos < colonPos)
        return QByteArrayList();

    return QByteArrayList() << line.mid(0, colonPos)
                            << line.mid(colonPos + 1, equalPos - colonPos - 1)
                            << line.mid(equalPos + 1);
}

static CMakeConfigItem::Type fromByteArray(const QByteArray &type) {
    if (type == "BOOL")
        return CMakeConfigItem::BOOL;
    if (type == "STRING")
        return CMakeConfigItem::STRING;
    if (type == "FILEPATH")
        return CMakeConfigItem::FILEPATH;
    if (type == "PATH")
        return CMakeConfigItem::PATH;
    QTC_CHECK(type == "INTERNAL" || type == "STATIC");

    return CMakeConfigItem::INTERNAL;
}

CMakeConfig BuildDirManager::parseConfiguration(const Utils::FileName &cacheFile,
                                                QString *errorMessage)
{
    CMakeConfig result;
    QFile cache(cacheFile.toString());
    if (!cache.open(QIODevice::ReadOnly | QIODevice::Text)) {
        if (errorMessage)
            *errorMessage = tr("Failed to open %1 for reading.").arg(cacheFile.toUserOutput());
        return CMakeConfig();
    }

    QSet<QByteArray> advancedSet;
    QMap<QByteArray, QByteArray> valuesMap;
    QByteArray documentation;
    while (!cache.atEnd()) {
        const QByteArray line = trimCMakeCacheLine(cache.readLine());

        if (line.isEmpty() || line.startsWith('#'))
            continue;

        if (line.startsWith("//")) {
            documentation = line.mid(2);
            continue;
        }

        const QByteArrayList pieces = splitCMakeCacheLine(line);
        if (pieces.isEmpty())
            continue;

        QTC_ASSERT(pieces.count() == 3, continue);
        const QByteArray key = pieces.at(0);
        const QByteArray type = pieces.at(1);
        const QByteArray value = pieces.at(2);

        if (key.endsWith("-ADVANCED") && value == "1") {
            advancedSet.insert(key.left(key.count() - 9 /* "-ADVANCED" */));
        } else if (key.endsWith("-STRINGS") && fromByteArray(type) == CMakeConfigItem::INTERNAL) {
            valuesMap[key.left(key.count() - 8) /* "-STRINGS" */] = value;
        } else {
            CMakeConfigItem::Type t = fromByteArray(type);
            result << CMakeConfigItem(key, t, documentation, value);
        }
    }

    // Set advanced flags:
    for (int i = 0; i < result.count(); ++i) {
        CMakeConfigItem &item = result[i];
        item.isAdvanced = advancedSet.contains(item.key);

        if (valuesMap.contains(item.key)) {
            item.values = CMakeConfigItem::cmakeSplitValue(QString::fromUtf8(valuesMap[item.key]));
        } else if (item.key  == "CMAKE_BUILD_TYPE") {
            // WA for known options
            item.values << "" << "Debug" << "Release" << "MinSizeRel" << "RelWithDebInfo";
        }
    }

    Utils::sort(result, CMakeConfigItem::sortOperator());

    return result;
}

void BuildDirManager::handleCmakeFileChange()
{
    Target *t = m_buildConfiguration->target()->project()->activeTarget();
    BuildConfiguration *bc = t ? t->activeBuildConfiguration() : nullptr;

    if (m_buildConfiguration->target() == t && m_buildConfiguration == bc)
        cmakeFilesChanged();
}

void BuildDirManager::maybeForceReparse()
{
    checkConfiguration();

    const QByteArray GENERATOR_KEY = "CMAKE_GENERATOR";
    const QByteArray EXTRA_GENERATOR_KEY = "CMAKE_EXTRA_GENERATOR";
    const QByteArray CMAKE_COMMAND_KEY = "CMAKE_COMMAND";

    const QByteArrayList criticalKeys
            = QByteArrayList() << GENERATOR_KEY << CMAKE_COMMAND_KEY;

    if (!m_hasData) {
        forceReparse();
        return;
    }

    const CMakeConfig currentConfig = parsedConfiguration();

    const CMakeTool *tool = CMakeKitInformation::cmakeTool(kit());
    QTC_ASSERT(tool, return); // No cmake... we should not have ended up here in the first place
    const QString extraKitGenerator = CMakeGeneratorKitInformation::extraGenerator(kit());
    const QString mainKitGenerator = CMakeGeneratorKitInformation::generator(kit());
    CMakeConfig targetConfig = m_buildConfiguration->cmakeConfiguration();
    targetConfig.append(CMakeConfigItem(GENERATOR_KEY, CMakeConfigItem::INTERNAL,
                                        QByteArray(), mainKitGenerator.toUtf8()));
    if (!extraKitGenerator.isEmpty())
        targetConfig.append(CMakeConfigItem(EXTRA_GENERATOR_KEY, CMakeConfigItem::INTERNAL,
                                            QByteArray(), extraKitGenerator.toUtf8()));
    targetConfig.append(CMakeConfigItem(CMAKE_COMMAND_KEY, CMakeConfigItem::INTERNAL,
                                        QByteArray(), tool->cmakeExecutable().toUserOutput().toUtf8()));
    Utils::sort(targetConfig, CMakeConfigItem::sortOperator());

    bool mustReparse = false;
    auto ccit = currentConfig.constBegin();
    auto kcit = targetConfig.constBegin();

    while (ccit != currentConfig.constEnd() && kcit != targetConfig.constEnd()) {
        if (ccit->key == kcit->key) {
            if (ccit->value != kcit->value) {
                if (criticalKeys.contains(kcit->key)) {
                        clearCache();
                        return;
                }
                mustReparse = true;
            }
            ++ccit;
            ++kcit;
        } else {
            if (ccit->key < kcit->key) {
                ++ccit;
            } else {
                ++kcit;
                mustReparse = true;
            }
        }
    }

    // If we have keys that do not exist yet, then reparse.
    //
    // The critical keys *must* be set in cmake configuration, so those were already
    // handled above.
    if (mustReparse || kcit != targetConfig.constEnd())
        forceReparse();
}

} // namespace Internal
} // namespace CMakeProjectManager<|MERGE_RESOLUTION|>--- conflicted
+++ resolved
@@ -285,22 +285,15 @@
         // CMake shuffles the include paths that it reports via the CodeBlocks generator
         // So remove the toolchain include paths, so that at least those end up in the correct
         // place.
-<<<<<<< HEAD
-        QStringList cxxflags = getCXXFlagsFor(cbt, targetDataCache);
-        QSet<Utils::FileName> tcIncludes;
-        foreach (const HeaderPath &hp, tc->systemHeaderPaths(cxxflags, sysroot))
-            tcIncludes.insert(Utils::FileName::fromString(hp.path()));
-=======
         auto cxxflags = getFlagsFor(cbt, targetDataCacheCxx, ToolChain::Language::Cxx);
         auto cflags = getFlagsFor(cbt, targetDataCacheC, ToolChain::Language::C);
-        QSet<QString> tcIncludes;
+        QSet<Utils::FileName> tcIncludes;
         if (tcCxx)
             foreach (const HeaderPath &hp, tcCxx->systemHeaderPaths(cxxflags, sysroot))
-                tcIncludes.insert(hp.path());
+                tcIncludes.insert(Utils::FileName::fromString(hp.path()));
         if (tcC)
             foreach (const HeaderPath &hp, tcC->systemHeaderPaths(cflags, sysroot))
-                tcIncludes.insert(hp.path());
->>>>>>> 94c3cf53
+                tcIncludes.insert(Utils::FileName::fromString(hp.path()));
         QStringList includePaths;
         foreach (const Utils::FileName &i, cbt.includeFiles) {
             if (!tcIncludes.contains(i))
@@ -676,9 +669,7 @@
                                            QHash<QString, QStringList> &cache,
                                            ToolChain::Language lang)
 {
-<<<<<<< HEAD
     QString makeCommand = buildTarget.makeCommand.toString();
-=======
     QString flagsPrefix;
     switch (lang)
     {
@@ -692,8 +683,6 @@
         return false;
     }
 
-    QString makeCommand = QDir::fromNativeSeparators(buildTarget.makeCommand);
->>>>>>> 94c3cf53
     int startIndex = makeCommand.indexOf('\"');
     int endIndex = makeCommand.indexOf('\"', startIndex + 1);
     if (startIndex != -1 && endIndex != -1) {
