/****************************************************************************
**
** Copyright (C) 2016 The Qt Company Ltd.
** Contact: https://www.qt.io/licensing/
**
** This file is part of Qt Creator.
**
** Commercial License Usage
** Licensees holding valid commercial Qt licenses may use this file in
** accordance with the commercial license agreement provided with the
** Software or, alternatively, in accordance with the terms contained in
** a written agreement between you and The Qt Company. For licensing terms
** and conditions see https://www.qt.io/terms-conditions. For further
** information use the contact form at https://www.qt.io/contact-us.
**
** GNU General Public License Usage
** Alternatively, this file may be used under the terms of the GNU
** General Public License version 3 as published by the Free Software
** Foundation with exceptions as appearing in the file LICENSE.GPL3-EXCEPT
** included in the packaging of this file. Please review the following
** information to ensure the GNU General Public License requirements will
** be met: https://www.gnu.org/licenses/gpl-3.0.html.
**
****************************************************************************/

#include "cmakebuildconfiguration.h"

#include "cmakebuildinfo.h"
#include "cmakebuildstep.h"
#include "cmakeopenprojectwizard.h"
#include "cmakeproject.h"
#include "cmakeprojectconstants.h"
#include "cmakebuildsettingswidget.h"
#include "cmakeprojectmanager.h"

#include <coreplugin/documentmanager.h>
#include <coreplugin/icore.h>

#include <projectexplorer/buildsteplist.h>
#include <projectexplorer/kit.h>
#include <projectexplorer/projectexplorerconstants.h>
#include <projectexplorer/projectmacroexpander.h>
#include <projectexplorer/target.h>

#include <utils/mimetypes/mimedatabase.h>
#include <utils/qtcassert.h>

#include <QInputDialog>

using namespace ProjectExplorer;
using namespace Utils;

namespace CMakeProjectManager {
namespace Internal {

const char INITIAL_ARGUMENTS[] = "CMakeProjectManager.CMakeBuildConfiguration.InitialArgument";
const char CMAKE_PARAMS_KEY[] = "CMakeProjectManager.CMakeBuildConfiguration.CMakeParams";
const char CMAKE_BUILD_TYPE_KEY[] = "CMakeProjectManaget.CMakeBuildConfiguration.CMakeBuildType";
const char CMAKE_TOOLCHAIN_TYPE_KEY[] = "CMakeProjectManaget.CMakeBuildConfiguration.CMakeToolchainOverride";
const char CMAKE_TOOLCHAIN_FILE_KEY[] = "CMakeProjectManaget.CMakeBuildConfiguration.CMakeToolchainFile";
const char CMAKE_TOOLCHAIN_INLINE_KEY[] = "CMakeProjectManaget.CMakeBuildConfiguration.CMakeToolchainInline";

static FileName shadowBuildDirectory(const FileName &projectFilePath, const Kit *k,
                                     const QString &bcName, BuildConfiguration::BuildType buildType)
{
    if (projectFilePath.isEmpty())
        return FileName();

    const QString projectName = projectFilePath.parentDir().fileName();
    ProjectMacroExpander expander(projectName, k, bcName, buildType);
    QDir projectDir = QDir(Project::projectDirectory(projectFilePath).toString());
    QString buildPath = expander.expand(Core::DocumentManager::buildDirectory());
    return FileName::fromUserInput(projectDir.absoluteFilePath(buildPath));
}

CMakeBuildConfiguration::CMakeBuildConfiguration(ProjectExplorer::Target *parent) :
    BuildConfiguration(parent, Core::Id(Constants::CMAKE_BC_ID))
{
    CMakeProject *project = static_cast<CMakeProject *>(parent->project());
    setBuildDirectory(shadowBuildDirectory(project->projectFilePath(),
                                           parent->kit(),
                                           displayName(), BuildConfiguration::Unknown));
}

CMakeBuildConfiguration::CMakeBuildConfiguration(ProjectExplorer::Target *parent,
                                                 CMakeBuildConfiguration *source) :
    BuildConfiguration(parent, source),
    m_initialArguments(source->m_initialArguments)
{
    Q_ASSERT(parent);
    cloneSteps(source);
}

QVariantMap CMakeBuildConfiguration::toMap() const
{
    QVariantMap map(ProjectExplorer::BuildConfiguration::toMap());
    map.insert(QLatin1String(INITIAL_ARGUMENTS), m_initialArguments);
    map.insert(QLatin1String(CMAKE_PARAMS_KEY), m_cmakeParams);
    map.insert(QLatin1String(CMAKE_BUILD_TYPE_KEY), static_cast<int>(m_cmakeParamsExt.buildType));
    map.insert(QLatin1String(CMAKE_TOOLCHAIN_TYPE_KEY), static_cast<int>(m_cmakeParamsExt.toolchainOverride));
    map.insert(QLatin1String(CMAKE_TOOLCHAIN_FILE_KEY), m_cmakeParamsExt.toolchainFile);
    map.insert(QLatin1String(CMAKE_TOOLCHAIN_INLINE_KEY), m_cmakeParamsExt.toolchainInline);
    return map;
}

bool CMakeBuildConfiguration::fromMap(const QVariantMap &map)
{
    if (!BuildConfiguration::fromMap(map))
        return false;

    m_initialArguments = map.value(QLatin1String(INITIAL_ARGUMENTS)).toString();
    m_cmakeParams = map.value(QLatin1String(CMAKE_PARAMS_KEY), QLatin1String("")).toString();

    m_cmakeParamsExt.buildType = static_cast<CMakeBuildType>(
                                       map.value(QLatin1String(CMAKE_BUILD_TYPE_KEY),
                                                 static_cast<int>(CMakeBuildType::Default)).toInt());
    m_cmakeParamsExt.toolchainOverride =
            static_cast<CMakeToolchainOverrideType>(
                map.value(QLatin1String(CMAKE_TOOLCHAIN_TYPE_KEY), static_cast<int>(CMakeToolchainOverrideType::Disabled)).toInt());
    m_cmakeParamsExt.toolchainFile =
            map.value(QLatin1String(CMAKE_TOOLCHAIN_FILE_KEY), QLatin1String("")).toString();
    m_cmakeParamsExt.toolchainInline =
            map.value(QLatin1String(CMAKE_TOOLCHAIN_INLINE_KEY), QLatin1String("")).toString();

    return true;
}

<<<<<<< HEAD
bool CMakeBuildConfiguration::useNinja() const
{
    return m_useNinja;
}

void CMakeBuildConfiguration::setUseNinja(bool useNninja)
{
    if (m_useNinja != useNninja) {
        m_useNinja = useNninja;
        emit useNinjaChanged(m_useNinja);
    }
}

const CMakeParamsExt &CMakeBuildConfiguration::cmakeParamsExt() const
{
    return m_cmakeParamsExt;
}

void CMakeBuildConfiguration::setCMakeParamsExt(const CMakeParamsExt &cmakeParamsExt)
{
    if (m_cmakeParamsExt == cmakeParamsExt)
        return;
    m_cmakeParamsExt = cmakeParamsExt;
    // TODO: is this need?
    emit buildDirectoryChanged();
    emit environmentChanged();
}

=======
>>>>>>> 837eda63
void CMakeBuildConfiguration::emitBuildTypeChanged()
{
    emit buildTypeChanged();
}

void CMakeBuildConfiguration::setInitialArguments(const QString &arguments)
{
    m_initialArguments = arguments;
}

QString CMakeBuildConfiguration::initialArguments() const
{
    return m_initialArguments;
}

ProjectExplorer::NamedWidget *CMakeBuildConfiguration::createConfigWidget()
{
    return new CMakeBuildSettingsWidget(this);
}

QString CMakeBuildConfiguration::cmakeParams() const
{
    return m_cmakeParams;
}

void CMakeBuildConfiguration::setCMakeParams(const QString &cmakeParams)
{
    if (m_cmakeParams == cmakeParams)
	return;
    m_cmakeParams = cmakeParams;
    // TODO: is this need?
    emit buildDirectoryChanged();
    emit environmentChanged();
}

/*!
  \class CMakeBuildConfigurationFactory
*/

CMakeBuildConfigurationFactory::CMakeBuildConfigurationFactory(QObject *parent) :
    ProjectExplorer::IBuildConfigurationFactory(parent)
{
}

int CMakeBuildConfigurationFactory::priority(const ProjectExplorer::Target *parent) const
{
    return canHandle(parent) ? 0 : -1;
}

QList<ProjectExplorer::BuildInfo *> CMakeBuildConfigurationFactory::availableBuilds(const ProjectExplorer::Target *parent) const
{
    QList<ProjectExplorer::BuildInfo *> result;

    for (int type = BuildTypeNone; type != BuildTypeLast; ++type) {
        CMakeBuildInfo *info = createBuildInfo(parent->kit(),
                                               parent->project()->projectDirectory().toString(),
                                               BuildType(type));
        result << info;
    }
    return result;
}

int CMakeBuildConfigurationFactory::priority(const ProjectExplorer::Kit *k, const QString &projectPath) const
{
    Utils::MimeDatabase mdb;
    if (k && mdb.mimeTypeForFile(projectPath).matchesName(QLatin1String(Constants::CMAKEPROJECTMIMETYPE)))
        return 0;
    return -1;
}

QList<ProjectExplorer::BuildInfo *> CMakeBuildConfigurationFactory::availableSetups(const ProjectExplorer::Kit *k,
                                                                                    const QString &projectPath) const
{
    QList<ProjectExplorer::BuildInfo *> result;
    const FileName projectPathName = FileName::fromString(projectPath);
    for (int type = BuildTypeNone; type != BuildTypeLast; ++type) {
        CMakeBuildInfo *info = createBuildInfo(k,
                                               ProjectExplorer::Project::projectDirectory(projectPathName).toString(),
                                               BuildType(type));
        if (type == BuildTypeNone) {
            //: The name of the build configuration created by default for a cmake project.
            info->displayName = tr("Default");
        } else {
            info->displayName = info->typeName;
        }
        info->buildDirectory
                = shadowBuildDirectory(projectPathName, k, info->displayName, info->buildType);
        result << info;
    }
    return result;
}

ProjectExplorer::BuildConfiguration *CMakeBuildConfigurationFactory::create(ProjectExplorer::Target *parent,
                                                                            const ProjectExplorer::BuildInfo *info) const
{
    QTC_ASSERT(info->factory() == this, return 0);
    QTC_ASSERT(info->kitId == parent->kit()->id(), return 0);
    QTC_ASSERT(!info->displayName.isEmpty(), return 0);

    CMakeBuildInfo copy(*static_cast<const CMakeBuildInfo *>(info));
    CMakeProject *project = static_cast<CMakeProject *>(parent->project());

    if (copy.buildDirectory.isEmpty()) {
        copy.buildDirectory = shadowBuildDirectory(project->projectFilePath(), parent->kit(),
                                                   copy.displayName, info->buildType);
    }

    auto bc = new CMakeBuildConfiguration(parent);
    bc->setDisplayName(copy.displayName);
    bc->setDefaultDisplayName(copy.displayName);

    ProjectExplorer::BuildStepList *buildSteps = bc->stepList(ProjectExplorer::Constants::BUILDSTEPS_BUILD);
    ProjectExplorer::BuildStepList *cleanSteps = bc->stepList(ProjectExplorer::Constants::BUILDSTEPS_CLEAN);

    auto buildStep = new CMakeBuildStep(buildSteps);
    buildSteps->insertStep(0, buildStep);

    auto cleanStep = new CMakeBuildStep(cleanSteps);
    cleanSteps->insertStep(0, cleanStep);
    cleanStep->setBuildTarget(CMakeBuildStep::cleanTarget(), true);

    bc->setBuildDirectory(copy.buildDirectory);
    bc->setInitialArguments(copy.arguments);
    bc->setCMakeParams(copy.cmakeParams);
    bc->setCMakeParamsExt(copy.cmakeParamsExt);

    // Default to all
    if (project->hasBuildTarget(QLatin1String("all")))
        buildStep->setBuildTarget(QLatin1String("all"), true);

    return bc;
}

bool CMakeBuildConfigurationFactory::canClone(const ProjectExplorer::Target *parent, ProjectExplorer::BuildConfiguration *source) const
{
    if (!canHandle(parent))
        return false;
    return source->id() == Constants::CMAKE_BC_ID;
}

CMakeBuildConfiguration *CMakeBuildConfigurationFactory::clone(ProjectExplorer::Target *parent, ProjectExplorer::BuildConfiguration *source)
{
    if (!canClone(parent, source))
        return 0;
    CMakeBuildConfiguration *old = static_cast<CMakeBuildConfiguration *>(source);
    return new CMakeBuildConfiguration(parent, old);
}

bool CMakeBuildConfigurationFactory::canRestore(const ProjectExplorer::Target *parent, const QVariantMap &map) const
{
    if (!canHandle(parent))
        return false;
    return ProjectExplorer::idFromMap(map) == Constants::CMAKE_BC_ID;
}

CMakeBuildConfiguration *CMakeBuildConfigurationFactory::restore(ProjectExplorer::Target *parent, const QVariantMap &map)
{
    if (!canRestore(parent, map))
        return 0;
    auto bc = new CMakeBuildConfiguration(parent);
    if (bc->fromMap(map))
        return bc;
    delete bc;
    return 0;
}

bool CMakeBuildConfigurationFactory::canHandle(const ProjectExplorer::Target *t) const
{
    QTC_ASSERT(t, return false);
    if (!t->project()->supportsKit(t->kit()))
        return false;
    return qobject_cast<CMakeProject *>(t->project());
}

CMakeBuildInfo *CMakeBuildConfigurationFactory::createBuildInfo(const ProjectExplorer::Kit *k,
                                                                const QString &sourceDir,
                                                                BuildType buildType) const
{
    CMakeBuildInfo *info = new CMakeBuildInfo(this);
    info->kitId = k->id();
    info->environment = Environment::systemEnvironment();
    k->addToEnvironment(info->environment);
    info->sourceDirectory = sourceDir;
    switch (buildType) {
    case BuildTypeNone:
        info->typeName = tr("Build");
        break;
    case BuildTypeDebug:
        info->arguments = QLatin1String("-DCMAKE_BUILD_TYPE=Debug");
        info->typeName = tr("Debug");
        info->buildType = BuildConfiguration::Debug;
        break;
    case BuildTypeRelease:
        info->arguments = QLatin1String("-DCMAKE_BUILD_TYPE=Release");
        info->typeName = tr("Release");
        info->buildType = BuildConfiguration::Release;
        break;
    case BuildTypeMinSizeRel:
        info->arguments = QLatin1String("-DCMAKE_BUILD_TYPE=MinSizeRel");
        info->typeName = tr("Minimum Size Release");
        info->buildType = BuildConfiguration::Release;
        break;
    case BuildTypeRelWithDebInfo:
        info->arguments = QLatin1String("-DCMAKE_BUILD_TYPE=RelWithDebInfo");
        info->typeName = tr("Release with Debug Information");
        info->buildType = BuildConfiguration::Profile;
        break;
    default:
        QTC_CHECK(false);
        break;
    }

    return info;
}

ProjectExplorer::BuildConfiguration::BuildType CMakeBuildConfiguration::buildType() const
{
    QString cmakeBuildType;
    QFile cmakeCache(buildDirectory().toString() + QLatin1String("/CMakeCache.txt"));
    if (cmakeCache.open(QIODevice::ReadOnly)) {
        while (!cmakeCache.atEnd()) {
            QByteArray line = cmakeCache.readLine();
            if (line.startsWith("CMAKE_BUILD_TYPE")) {
                if (int pos = line.indexOf('='))
                    cmakeBuildType = QString::fromLocal8Bit(line.mid(pos + 1).trimmed());
                break;
            }
        }
        cmakeCache.close();
    }

    // Cover all common CMake build types
    if (cmakeBuildType.compare(QLatin1String("Release"), Qt::CaseInsensitive) == 0
        || cmakeBuildType.compare(QLatin1String("MinSizeRel"), Qt::CaseInsensitive) == 0) {
        return Release;
    } else if (cmakeBuildType.compare(QLatin1String("Debug"), Qt::CaseInsensitive) == 0
               || cmakeBuildType.compare(QLatin1String("DebugFull"), Qt::CaseInsensitive) == 0) {
        return Debug;
    } else if (cmakeBuildType.compare(QLatin1String("RelWithDebInfo"), Qt::CaseInsensitive) == 0) {
        return Profile;
    }

    return Unknown;
}

} // namespace Internal
} // namespace CMakeProjectManager<|MERGE_RESOLUTION|>--- conflicted
+++ resolved
@@ -125,20 +125,6 @@
     return true;
 }
 
-<<<<<<< HEAD
-bool CMakeBuildConfiguration::useNinja() const
-{
-    return m_useNinja;
-}
-
-void CMakeBuildConfiguration::setUseNinja(bool useNninja)
-{
-    if (m_useNinja != useNninja) {
-        m_useNinja = useNninja;
-        emit useNinjaChanged(m_useNinja);
-    }
-}
-
 const CMakeParamsExt &CMakeBuildConfiguration::cmakeParamsExt() const
 {
     return m_cmakeParamsExt;
@@ -154,8 +140,6 @@
     emit environmentChanged();
 }
 
-=======
->>>>>>> 837eda63
 void CMakeBuildConfiguration::emitBuildTypeChanged()
 {
     emit buildTypeChanged();
