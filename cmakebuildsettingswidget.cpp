/****************************************************************************
**
** Copyright (C) 2016 The Qt Company Ltd.
** Contact: https://www.qt.io/licensing/
**
** This file is part of Qt Creator.
**
** Commercial License Usage
** Licensees holding valid commercial Qt licenses may use this file in
** accordance with the commercial license agreement provided with the
** Software or, alternatively, in accordance with the terms contained in
** a written agreement between you and The Qt Company. For licensing terms
** and conditions see https://www.qt.io/terms-conditions. For further
** information use the contact form at https://www.qt.io/contact-us.
**
** GNU General Public License Usage
** Alternatively, this file may be used under the terms of the GNU
** General Public License version 3 as published by the Free Software
** Foundation with exceptions as appearing in the file LICENSE.GPL3-EXCEPT
** included in the packaging of this file. Please review the following
** information to ensure the GNU General Public License requirements will
** be met: https://www.gnu.org/licenses/gpl-3.0.html.
**
****************************************************************************/

#include "cmakebuildsettingswidget.h"

#include "configmodel.h"
#include "cmakeproject.h"
#include "cmakebuildconfiguration.h"
#include "cmakeinlineeditordialog.h"

#include <coreplugin/coreicons.h>
#include <coreplugin/icore.h>
#include <coreplugin/find/itemviewfind.h>
#include <projectexplorer/projectexplorer.h>
#include <projectexplorer/target.h>

#include <utils/detailswidget.h>
#include <utils/headerviewstretcher.h>
#include <utils/pathchooser.h>
#include <utils/itemviews.h>

#include <QBoxLayout>
#include <QCheckBox>
#include <QFrame>
#include <QGridLayout>
#include <QLabel>
#include <QPushButton>
#include <QSortFilterProxyModel>
#include <QSpacerItem>
#include <QGroupBox>
#include <QRadioButton>
#include <QFileDialog>
#include <QFormLayout>

namespace CMakeProjectManager {
namespace Internal {

// --------------------------------------------------------------------
// CMakeBuildSettingsWidget:
// --------------------------------------------------------------------

CMakeBuildSettingsWidget::CMakeBuildSettingsWidget(CMakeBuildConfiguration *bc) :
    m_buildConfiguration(bc),
    m_configModel(new ConfigModel(this)),
    m_configFilterModel(new QSortFilterProxyModel)
{
    QTC_CHECK(bc);

    setDisplayName(tr("CMake"));

    auto vbox = new QVBoxLayout(this);
    vbox->setMargin(0);
    auto container = new Utils::DetailsWidget;
    container->setState(Utils::DetailsWidget::NoSummary);
    vbox->addWidget(container);

    auto details = new QWidget(container);
    container->setWidget(details);

    auto mainLayout = new QGridLayout(details);
    mainLayout->setMargin(0);
    mainLayout->setColumnStretch(1, 10);

    auto project = static_cast<CMakeProject *>(bc->target()->project());

    auto buildDirChooser = new Utils::PathChooser;
    buildDirChooser->setBaseFileName(project->projectDirectory());
    buildDirChooser->setFileName(bc->buildDirectory());
    connect(buildDirChooser, &Utils::PathChooser::rawPathChanged, this,
            [this](const QString &path) {
                m_configModel->flush(); // clear out config cache...
                m_buildConfiguration->setBuildDirectory(Utils::FileName::fromString(path));
            });

    int row = 0;
    mainLayout->addWidget(new QLabel(tr("Build directory:")), row, 0);
    mainLayout->addWidget(buildDirChooser->lineEdit(), row, 1);
    mainLayout->addWidget(buildDirChooser->buttonAtIndex(0), row, 2);

    ++row;
    mainLayout->addItem(new QSpacerItem(20, 10), row, 0);

    ++row;
    m_errorLabel = new QLabel;
    m_errorLabel->setPixmap(Core::Icons::ERROR.pixmap());
    m_errorLabel->setVisible(false);
    m_errorMessageLabel = new QLabel;
    m_errorMessageLabel->setVisible(false);
    auto boxLayout = new QHBoxLayout;
    boxLayout->addWidget(m_errorLabel);
    boxLayout->addWidget(m_errorMessageLabel);
    mainLayout->addLayout(boxLayout, row, 0, 1, 3, Qt::AlignHCenter);

    ++row;
    mainLayout->addItem(new QSpacerItem(20, 10), row, 0);

    ++row;
    auto tree = new Utils::TreeView;
    connect(tree, &Utils::TreeView::activated,
            tree, [tree](const QModelIndex &idx) { tree->edit(idx); });
    m_configView = tree;
    m_configFilterModel->setSourceModel(m_configModel);
    m_configFilterModel->setFilterKeyColumn(2);
    m_configFilterModel->setFilterFixedString(QLatin1String("0"));
    m_configView->setModel(m_configFilterModel);
    m_configView->setMinimumHeight(300);
    m_configView->setRootIsDecorated(false);
    m_configView->setUniformRowHeights(true);
    auto stretcher = new Utils::HeaderViewStretcher(m_configView->header(), 1);
    m_configView->setSelectionMode(QAbstractItemView::SingleSelection);
    m_configView->setSelectionBehavior(QAbstractItemView::SelectItems);
    m_configView->setFrameShape(QFrame::NoFrame);
    m_configView->hideColumn(2); // Hide isAdvanced column
    QFrame *findWrapper = Core::ItemViewFind::createSearchableWrapper(m_configView, Core::ItemViewFind::LightColored);
    findWrapper->setFrameStyle(QFrame::StyledPanel);

    m_progressIndicator = new Utils::ProgressIndicator(Utils::ProgressIndicator::Large, findWrapper);
    m_progressIndicator->attachToWidget(findWrapper);
    m_progressIndicator->raise();
    m_progressIndicator->hide();
    m_showProgressTimer.setSingleShot(true);
    m_showProgressTimer.setInterval(50); // don't show progress for < 50ms tasks
    connect(&m_showProgressTimer, &QTimer::timeout, [this]() { m_progressIndicator->show(); });

    mainLayout->addWidget(findWrapper, row, 0, 1, 2);

    auto buttonLayout = new QVBoxLayout;
    m_editButton = new QPushButton(tr("&Edit"));
    buttonLayout->addWidget(m_editButton);
    m_resetButton = new QPushButton(tr("&Reset"));
    m_resetButton->setEnabled(false);
    buttonLayout->addWidget(m_resetButton);
    buttonLayout->addItem(new QSpacerItem(10, 10, QSizePolicy::Fixed, QSizePolicy::Fixed));
    m_showAdvancedCheckBox = new QCheckBox(tr("Advanced"));
    buttonLayout->addWidget(m_showAdvancedCheckBox);
    buttonLayout->addItem(new QSpacerItem(10, 10, QSizePolicy::Minimum, QSizePolicy::Expanding));

    mainLayout->addLayout(buttonLayout, row, 2);

    // Toolchain settings
    {
        ++row;
        m_toolchainGroupBox = new QGroupBox(this);
        m_toolchainGroupBox->setCheckable(true);
        m_toolchainGroupBox->setTitle(tr("Override toolchain:"));

        QFormLayout *toolchainLayout = new QFormLayout;
        toolchainLayout->setFieldGrowthPolicy(QFormLayout::ExpandingFieldsGrow);
        m_toolchainGroupBox->setLayout(toolchainLayout);

        //m_toolchainComboBox = new QComboBox(this);
        m_toolchainLineEdit = new Utils::FancyLineEdit(this);

        m_toolchainFileSelectPushButton = new QPushButton(this);
        m_toolchainFileSelectPushButton->setText(tr("Browse..."));

        m_toolchainEditPushButton = new QPushButton(this);
        m_toolchainEditPushButton->setText(tr("Edit"));

        m_fileToolchainRadioButton = new QRadioButton(tr("Toolchain file:"), this);
        m_inlineToolchainRadioButton = new QRadioButton(tr("Inline Toolchain:"), this);

        auto hbox = new QHBoxLayout;
        hbox->addWidget(m_fileToolchainRadioButton);
        hbox->addWidget(m_toolchainLineEdit);
        hbox->addWidget(m_toolchainFileSelectPushButton);
        toolchainLayout->addRow(hbox);

        hbox = new QHBoxLayout;
        hbox->addWidget(m_inlineToolchainRadioButton);
        hbox->addStretch(10);
        hbox->addWidget(m_toolchainEditPushButton);
        toolchainLayout->addRow(hbox);

        mainLayout->addWidget(m_toolchainGroupBox, row, 0, 1, 3);
    }

    // Force clean cache
    {
        ++row;
        m_forceClearCache = new QCheckBox(tr("Force cache clean before CMake run"));
        mainLayout->addWidget(m_forceClearCache, row, 0, 1, 3);
    }

    ++row;
    m_reconfigureButton = new QPushButton(tr("Apply Configuration Changes"));
    m_reconfigureButton->setEnabled(false);
    mainLayout->addWidget(m_reconfigureButton, row, 0, 1, 3);

    updateAdvancedCheckBox();
    setError(bc->error());

    connect(project, &CMakeProject::parsingStarted, this, [this]() {
        updateButtonState();
        m_showProgressTimer.start();
    });

    if (m_buildConfiguration->isParsing())
        m_showProgressTimer.start();
    else
        m_configModel->setConfiguration(m_buildConfiguration->completeCMakeConfiguration());

    connect(m_buildConfiguration, &CMakeBuildConfiguration::dataAvailable,
            this, [this, buildDirChooser, stretcher]() {
        updateButtonState();
        m_configModel->setConfiguration(m_buildConfiguration->completeCMakeConfiguration());
        stretcher->stretch();
        buildDirChooser->triggerChanged(); // refresh valid state...
        m_showProgressTimer.stop();
        m_progressIndicator->hide();
    });

    connect(m_configModel, &QAbstractItemModel::dataChanged,
            this, &CMakeBuildSettingsWidget::updateButtonState);
    connect(m_configModel, &QAbstractItemModel::modelReset,
            this, &CMakeBuildSettingsWidget::updateButtonState);

    connect(m_showAdvancedCheckBox, &QCheckBox::stateChanged,
            this, &CMakeBuildSettingsWidget::updateAdvancedCheckBox);

    connect(m_resetButton, &QPushButton::clicked, m_configModel, &ConfigModel::resetAllChanges);
<<<<<<< HEAD
    connect(m_reconfigureButton, &QPushButton::clicked, this, [this, project]() {
        bool clearCache = m_forceClearCache->isChecked();
        m_forceClearCache->setChecked(false);
        project->setCurrentCMakeConfiguration(m_configModel->configurationChanges(), currentToolchainInfo(), clearCache);
=======
    connect(m_reconfigureButton, &QPushButton::clicked, this, [this]() {
        m_buildConfiguration->setCurrentCMakeConfiguration(m_configModel->configurationChanges());
>>>>>>> befa6128
    });
    connect(m_editButton, &QPushButton::clicked, [this]() {
        QModelIndex idx = m_configView->currentIndex();
        if (idx.column() != 1)
            idx = idx.sibling(idx.row(), 1);
        m_configView->setCurrentIndex(idx);
        m_configView->edit(idx);
    });

    connect(m_forceClearCache, &QCheckBox::stateChanged, [this] (int) {
        updateButtonState();
    });

    connect(bc, &CMakeBuildConfiguration::errorOccured, this, &CMakeBuildSettingsWidget::setError);

    connect(m_toolchainGroupBox, &QGroupBox::clicked, [this](bool) {
        updateButtonState();
    });
    connect(m_toolchainEditPushButton, &QAbstractButton::clicked, [this](bool) {
        toolchainEdit();
    });
    connect(m_toolchainFileSelectPushButton, &QAbstractButton::clicked, [this](bool) {
        toolchainFileSelect();
    });
    connect(m_fileToolchainRadioButton, &QAbstractButton::toggled, this, &CMakeBuildSettingsWidget::toolchainRadio);
    connect(m_inlineToolchainRadioButton, &QAbstractButton::toggled, this, &CMakeBuildSettingsWidget::toolchainRadio);

    auto info = bc->cmakeToolchainInfo();
    m_toolchainInlineCurrent = info.toolchainInline;

    m_toolchainGroupBox->setChecked(false);
    m_toolchainLineEdit->setDisabled(true);
    m_toolchainEditPushButton->setDisabled(true);
    m_toolchainFileSelectPushButton->setDisabled(true);

    if (info.toolchainOverride != CMakeToolchainOverrideType::Disabled) {
        m_toolchainGroupBox->setChecked(true);
        if (info.toolchainOverride == CMakeToolchainOverrideType::File) {
            m_fileToolchainRadioButton->setChecked(true);
        } else if (info.toolchainOverride == CMakeToolchainOverrideType::Inline) {
            m_inlineToolchainRadioButton->setChecked(true);
        }
    }
    m_toolchainLineEdit->setText(info.toolchainFile);
}

void CMakeBuildSettingsWidget::setError(const QString &message)
{
    bool showWarning = !message.isEmpty();
    m_errorLabel->setVisible(showWarning);
    m_errorLabel->setToolTip(message);
    m_errorMessageLabel->setVisible(showWarning);
    m_errorMessageLabel->setText(message);
    m_errorMessageLabel->setToolTip(message);

    m_configView->setVisible(!showWarning);
    m_editButton->setVisible(!showWarning);
    m_resetButton->setVisible(!showWarning);
    m_showAdvancedCheckBox->setVisible(!showWarning);
    m_reconfigureButton->setVisible(!showWarning);
}

void CMakeBuildSettingsWidget::updateButtonState()
{
    const bool isParsing = m_buildConfiguration->isParsing();
    const bool hasChanges = m_configModel->hasChanges();
    const bool clearCache = m_forceClearCache->isChecked();
    m_resetButton->setEnabled(hasChanges && !isParsing);

    auto const& prev = m_buildConfiguration->cmakeToolchainInfo();
    auto const  curr = currentToolchainInfo();

    // If toolchain changed we need full tree regeneration
    bool hasToolchainChanges = (curr.toolchainOverride != prev.toolchainOverride ||
                                                       curr.toolchainFile != prev.toolchainFile ||
                                                                             curr.toolchainInline != prev.toolchainInline);

    m_reconfigureButton->setEnabled((hasChanges || hasToolchainChanges || clearCache || m_configModel->hasCMakeChanges()) && !isParsing);
}

void CMakeBuildSettingsWidget::updateAdvancedCheckBox()
{
    // Switch between Qt::DisplayRole (everything is "0") and Qt::EditRole (advanced is "1").
    m_configFilterModel->setFilterRole(m_showAdvancedCheckBox->isChecked() ? Qt::EditRole : Qt::DisplayRole);
}

CMakeToolchainInfo CMakeBuildSettingsWidget::currentToolchainInfo() const
{
    auto curr = m_buildConfiguration->cmakeToolchainInfo();
    curr.toolchainOverride = CMakeToolchainOverrideType::Disabled;
    curr.toolchainFile     = m_toolchainLineEdit->text();
    curr.toolchainInline   = m_toolchainInlineCurrent;
    // toolchainInline already filled
    if (m_toolchainGroupBox->isChecked()) {
        if (m_fileToolchainRadioButton->isChecked()) {
            curr.toolchainOverride = CMakeToolchainOverrideType::File;
        } else if (m_inlineToolchainRadioButton->isChecked()) {
            curr.toolchainOverride = CMakeToolchainOverrideType::Inline;
        }
    }
    return curr;
}

void CMakeBuildSettingsWidget::toolchainFileSelect()
{
    QFileDialog openToolchainDialog(this,
                                    tr("Select CMake toolchain"),
                                    m_buildConfiguration->target()->project()->projectDirectory().toString(),
                                    QLatin1String("CMake files (*.cmake);; All (*)"));

    openToolchainDialog.setFileMode(QFileDialog::ExistingFile);
    openToolchainDialog.setAcceptMode(QFileDialog::AcceptOpen);

    QList<QUrl> urls;
    urls << QUrl::fromLocalFile(m_buildConfiguration->target()->project()->projectDirectory().toString());
    openToolchainDialog.setSidebarUrls(urls);

    if (!m_toolchainLineEdit->text().isEmpty()) {
        QFileInfo fi(m_toolchainLineEdit->text());
        openToolchainDialog.setDirectory(fi.absolutePath());
    }

    if (openToolchainDialog.exec()) {
        auto files = openToolchainDialog.selectedFiles();
        if (!files.isEmpty())
            m_toolchainLineEdit->setText(files[0]);
    }

    updateButtonState();
}

void CMakeBuildSettingsWidget::toolchainEdit()
{
    bool ok;
    QString current = m_toolchainInlineCurrent;

    if (current.isEmpty()) {
        QFile sampleToolchain(QLatin1String(":/cmakeproject/inlinetoolchainexample.cmake"));
        sampleToolchain.open(QIODevice::ReadOnly | QIODevice::Text);
        auto data = sampleToolchain.readAll();
        current = QLatin1String(data);
    }

    QString content = CMakeInlineEditorDialog::getContent(this, current, &ok);
    if (ok)
        m_toolchainInlineCurrent = std::move(content);

    updateButtonState();
}

void CMakeBuildSettingsWidget::toolchainRadio(bool /*toggled*/)
{
    m_toolchainLineEdit->setEnabled(m_fileToolchainRadioButton->isChecked());
    m_toolchainFileSelectPushButton->setEnabled(m_fileToolchainRadioButton->isChecked());
    m_toolchainEditPushButton->setEnabled(m_inlineToolchainRadioButton->isChecked());
    updateButtonState();
}

} // namespace Internal
} // namespace CMakeProjectManager<|MERGE_RESOLUTION|>--- conflicted
+++ resolved
@@ -241,15 +241,10 @@
             this, &CMakeBuildSettingsWidget::updateAdvancedCheckBox);
 
     connect(m_resetButton, &QPushButton::clicked, m_configModel, &ConfigModel::resetAllChanges);
-<<<<<<< HEAD
-    connect(m_reconfigureButton, &QPushButton::clicked, this, [this, project]() {
+    connect(m_reconfigureButton, &QPushButton::clicked, this, [this]() {
         bool clearCache = m_forceClearCache->isChecked();
         m_forceClearCache->setChecked(false);
-        project->setCurrentCMakeConfiguration(m_configModel->configurationChanges(), currentToolchainInfo(), clearCache);
-=======
-    connect(m_reconfigureButton, &QPushButton::clicked, this, [this]() {
-        m_buildConfiguration->setCurrentCMakeConfiguration(m_configModel->configurationChanges());
->>>>>>> befa6128
+        m_buildConfiguration->setCurrentCMakeConfiguration(m_configModel->configurationChanges(), currentToolchainInfo(), clearCache);
     });
     connect(m_editButton, &QPushButton::clicked, [this]() {
         QModelIndex idx = m_configView->currentIndex();
