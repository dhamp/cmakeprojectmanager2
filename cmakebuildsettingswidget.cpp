--- conflicted
+++ resolved
@@ -49,14 +49,11 @@
 #include <QPushButton>
 #include <QSortFilterProxyModel>
 #include <QSpacerItem>
-<<<<<<< HEAD
+#include <QMenu>
 #include <QGroupBox>
 #include <QRadioButton>
 #include <QFileDialog>
 #include <QFormLayout>
-=======
-#include <QMenu>
->>>>>>> 9f38b5c8
 
 namespace CMakeProjectManager {
 namespace Internal {
@@ -290,7 +287,7 @@
     });
 
     connect(bc, &CMakeBuildConfiguration::errorOccured, this, &CMakeBuildSettingsWidget::setError);
-<<<<<<< HEAD
+    connect(bc, &CMakeBuildConfiguration::warningOccured, this, &CMakeBuildSettingsWidget::setWarning);
 
     connect(m_toolchainGroupBox, &QGroupBox::clicked, [this](bool) {
         updateButtonState();
@@ -321,9 +318,6 @@
         }
     }
     m_toolchainLineEdit->setText(info.toolchainFile);
-=======
-    connect(bc, &CMakeBuildConfiguration::warningOccured, this, &CMakeBuildSettingsWidget::setWarning);
->>>>>>> 9f38b5c8
 }
 
 void CMakeBuildSettingsWidget::setError(const QString &message)
