/****************************************************************************
**
** Copyright (C) 2016 The Qt Company Ltd.
** Contact: https://www.qt.io/licensing/
**
** This file is part of Qt Creator.
**
** Commercial License Usage
** Licensees holding valid commercial Qt licenses may use this file in
** accordance with the commercial license agreement provided with the
** Software or, alternatively, in accordance with the terms contained in
** a written agreement between you and The Qt Company. For licensing terms
** and conditions see https://www.qt.io/terms-conditions. For further
** information use the contact form at https://www.qt.io/contact-us.
**
** GNU General Public License Usage
** Alternatively, this file may be used under the terms of the GNU
** General Public License version 3 as published by the Free Software
** Foundation with exceptions as appearing in the file LICENSE.GPL3-EXCEPT
** included in the packaging of this file. Please review the following
** information to ensure the GNU General Public License requirements will
** be met: https://www.gnu.org/licenses/gpl-3.0.html.
**
****************************************************************************/

#pragma once

#include "cmakecbpparser.h"
#include "cmakeconfigitem.h"
#include "cmaketoolchaininfo.h"

#include <projectexplorer/task.h>

#include <utils/environment.h>
#include <utils/qtcprocess.h>
#include <utils/fileutils.h>

#include <QByteArray>
#include <QFutureInterface>
#include <QObject>
#include <QSet>
#include <QTimer>

QT_FORWARD_DECLARE_CLASS(QTemporaryDir);
QT_FORWARD_DECLARE_CLASS(QFileSystemWatcher);

namespace ProjectExplorer {
class FileNode;
class IOutputParser;
class Kit;
class Task;
} // namespace ProjectExplorer

namespace CMakeProjectManager {

class CMakeTool;

namespace Internal {

class CMakeBuildConfiguration;

class BuildDirManager : public QObject
{
    Q_OBJECT

public:
    BuildDirManager(const CMakeBuildConfiguration *bc);
    ~BuildDirManager() override;

    const ProjectExplorer::Kit *kit() const;
    const Utils::FileName buildDirectory() const;
    const Utils::FileName workDirectory() const;
    const Utils::FileName sourceDirectory() const;
<<<<<<< HEAD
    const CMakeConfig cmakeConfiguration() const;
    const CMakeToolchainInfo& cmakeToolchainInfo() const;

    bool isParsing() const;

    void parse();
    void forceReparse(bool clearCache = false);
    void forceReparseHandle();
=======
    const CMakeConfig intendedConfiguration() const;
    bool isParsing() const;

    void parse();
    void clearCache();
    void forceReparse();
    void maybeForceReparse(); // Only reparse if the configuration has changed...
>>>>>>> 709b97ff
    void resetData();
    bool persistCMakeState();

    bool isProjectFile(const Utils::FileName &fileName) const;
    QString projectName() const;
    QList<CMakeBuildTarget> buildTargets() const;
    QList<ProjectExplorer::FileNode *> files();
    void clearFiles();
    CMakeConfig parsedConfiguration() const;

    static CMakeConfig parseConfiguration(const Utils::FileName &cacheFile,
                                          QString *errorMessage);

signals:
    void configurationStarted() const;
    void dataAvailable() const;
    void errorOccured(const QString &err) const;

private:
    void stopProcess();
    void cleanUpProcess();
    void extractData();

    void startCMake(CMakeTool *tool, const QString &generator, const CMakeConfig &config, const CMakeToolchainInfo &toolchain);

    void cmakeFinished(int code, QProcess::ExitStatus status);
    void processCMakeOutput();
    void processCMakeError();


    bool m_hasData = false;

    const CMakeBuildConfiguration *m_buildConfiguration = nullptr;
    Utils::QtcProcess *m_cmakeProcess = nullptr;
    QTemporaryDir *m_tempDir = nullptr;

    QSet<Utils::FileName> m_watchedFiles;
    QString m_projectName;
    QList<CMakeBuildTarget> m_buildTargets;
    QFileSystemWatcher *m_watcher;
    QList<ProjectExplorer::FileNode *> m_files;

    // For error reporting:
    ProjectExplorer::IOutputParser *m_parser = nullptr;
    QFutureInterface<void> *m_future = nullptr;

    QTimer m_reparseTimer;
};

} // namespace Internal
} // namespace CMakeProjectManager<|MERGE_RESOLUTION|>--- conflicted
+++ resolved
@@ -71,24 +71,15 @@
     const Utils::FileName buildDirectory() const;
     const Utils::FileName workDirectory() const;
     const Utils::FileName sourceDirectory() const;
-<<<<<<< HEAD
-    const CMakeConfig cmakeConfiguration() const;
+    const CMakeConfig intendedConfiguration() const;
     const CMakeToolchainInfo& cmakeToolchainInfo() const;
 
-    bool isParsing() const;
-
-    void parse();
-    void forceReparse(bool clearCache = false);
-    void forceReparseHandle();
-=======
-    const CMakeConfig intendedConfiguration() const;
     bool isParsing() const;
 
     void parse();
     void clearCache();
     void forceReparse();
     void maybeForceReparse(); // Only reparse if the configuration has changed...
->>>>>>> 709b97ff
     void resetData();
     bool persistCMakeState();
 
